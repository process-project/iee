# See https://help.github.com/articles/ignoring-files for more about ignoring files.
#
# If you find yourself ignoring temporary files generated by your text editor
# or operating system, you probably want to add a global ignore instead:
#   git config --global core.excludesfile '~/.gitignore_global'

# Ignore bundler config.
/.bundle

# Ignore all logfiles and tempfiles.
/log/*
!/log/.keep
/tmp
/.project

# Ignore gemspecs
.gems
.rbenv-gemsets
<<<<<<< HEAD
/.env
=======

# Ignore local puma configuration
/config/puma.rb
>>>>>>> 8445df2b
<|MERGE_RESOLUTION|>--- conflicted
+++ resolved
@@ -16,10 +16,7 @@
 # Ignore gemspecs
 .gems
 .rbenv-gemsets
-<<<<<<< HEAD
 /.env
-=======
 
 # Ignore local puma configuration
-/config/puma.rb
->>>>>>> 8445df2b
+/config/puma.rb