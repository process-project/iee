--- conflicted
+++ resolved
@@ -40,13 +40,9 @@
 gem 'github-markup'
 gem 'redcarpet'
 
-<<<<<<< HEAD
 gem 'liquid'
 
-gem 'devise', '~> 4.3.0'
-=======
 gem 'devise', '~> 4.5.0'
->>>>>>> fb994d6e
 gem 'jwt'
 gem 'omniauth-openid'
 gem 'pundit'
