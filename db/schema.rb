# encoding: UTF-8
# This file is auto-generated from the current state of the database. Instead
# of editing this file, please use the migrations feature of Active Record to
# incrementally modify your database, and then regenerate this schema definition.
#
# Note that this schema.rb definition is the authoritative source for your
# database schema. If you need to create the application database on another
# system, you should be using db:schema:load, not running all the migrations
# from scratch. The latter is a flawed and unsustainable approach (the more migrations
# you'll amass, the slower it'll run and the greater likelihood for issues).
#
# It's strongly recommended that you check this file into your version control system.

ActiveRecord::Schema.define(version: 20160418142336) do

  # These are extensions that must be enabled in order to support this database
  enable_extension "plpgsql"

  create_table "actions", force: :cascade do |t|
    t.string   "name",       null: false
    t.datetime "created_at", null: false
    t.datetime "updated_at", null: false
  end

  create_table "computations", force: :cascade do |t|
    t.string   "job_id"
    t.text     "script"
    t.string   "tag"
    t.string   "working_directory"
    t.string   "status",            default: "new"
    t.string   "stdout_path"
    t.string   "stderr_path"
    t.text     "standard_output"
    t.text     "error_output"
    t.string   "error_message"
    t.integer  "exit_code"
    t.integer  "user_id"
<<<<<<< HEAD
    t.datetime "created_at",        null: false
    t.datetime "updated_at",        null: false
    t.integer  "patient_id"
=======
    t.datetime "created_at",                        null: false
    t.datetime "updated_at",                        null: false
>>>>>>> 7c3cd41c
  end

  add_index "computations", ["patient_id"], name: "index_computations_on_patient_id", using: :btree

  create_table "data_files", force: :cascade do |t|
    t.string   "name",       null: false
    t.string   "handle"
    t.integer  "data_type",  null: false
    t.integer  "patient_id", null: false
    t.datetime "created_at", null: false
    t.datetime "updated_at", null: false
  end

  add_index "data_files", ["data_type"], name: "index_data_files_on_data_type", using: :btree
  add_index "data_files", ["patient_id"], name: "index_data_files_on_patient_id", using: :btree

  create_table "groups", force: :cascade do |t|
    t.string   "name"
    t.datetime "created_at", null: false
    t.datetime "updated_at", null: false
  end

  create_table "patients", force: :cascade do |t|
    t.string   "case_number",                  null: false
    t.integer  "procedure_status", default: 0, null: false
    t.datetime "created_at",                   null: false
    t.datetime "updated_at",                   null: false
  end

  add_index "patients", ["case_number"], name: "index_patients_on_case_number", using: :btree
  add_index "patients", ["procedure_status"], name: "index_patients_on_procedure_status", using: :btree

  create_table "permissions", force: :cascade do |t|
    t.integer  "group_id"
    t.integer  "user_id"
    t.integer  "action_id",   null: false
    t.integer  "resource_id", null: false
    t.datetime "created_at",  null: false
    t.datetime "updated_at",  null: false
  end

  add_index "permissions", ["action_id"], name: "index_permissions_on_action_id", using: :btree
  add_index "permissions", ["group_id"], name: "index_permissions_on_group_id", using: :btree
  add_index "permissions", ["resource_id"], name: "index_permissions_on_resource_id", using: :btree
  add_index "permissions", ["user_id"], name: "index_permissions_on_user_id", using: :btree

  create_table "resources", force: :cascade do |t|
    t.string   "name",       null: false
    t.string   "uri",        null: false
    t.datetime "created_at", null: false
    t.datetime "updated_at", null: false
  end

  add_index "resources", ["uri"], name: "index_resources_on_uri", using: :btree

  create_table "user_groups", force: :cascade do |t|
    t.integer  "user_id"
    t.integer  "group_id"
    t.boolean  "owner",      default: false, null: false
    t.datetime "created_at",                 null: false
    t.datetime "updated_at",                 null: false
  end

  add_index "user_groups", ["group_id"], name: "index_user_groups_on_group_id", using: :btree
  add_index "user_groups", ["user_id"], name: "index_user_groups_on_user_id", using: :btree

  create_table "users", force: :cascade do |t|
    t.string   "email",                  default: "",    null: false
    t.string   "encrypted_password",     default: "",    null: false
    t.string   "reset_password_token"
    t.datetime "reset_password_sent_at"
    t.datetime "remember_created_at"
    t.integer  "sign_in_count",          default: 0,     null: false
    t.datetime "current_sign_in_at"
    t.datetime "last_sign_in_at"
    t.inet     "current_sign_in_ip"
    t.inet     "last_sign_in_ip"
    t.datetime "created_at",                             null: false
    t.datetime "updated_at",                             null: false
    t.string   "plgrid_login"
    t.string   "first_name",                             null: false
    t.string   "last_name",                              null: false
    t.boolean  "approved",               default: false, null: false
    t.text     "proxy"
  end

  add_index "users", ["email"], name: "index_users_on_email", unique: true, using: :btree
  add_index "users", ["plgrid_login"], name: "index_users_on_plgrid_login", unique: true, using: :btree
  add_index "users", ["reset_password_token"], name: "index_users_on_reset_password_token", unique: true, using: :btree

  add_foreign_key "computations", "patients"
  add_foreign_key "data_files", "patients"
end<|MERGE_RESOLUTION|>--- conflicted
+++ resolved
@@ -35,14 +35,9 @@
     t.string   "error_message"
     t.integer  "exit_code"
     t.integer  "user_id"
-<<<<<<< HEAD
     t.datetime "created_at",        null: false
     t.datetime "updated_at",        null: false
     t.integer  "patient_id"
-=======
-    t.datetime "created_at",                        null: false
-    t.datetime "updated_at",                        null: false
->>>>>>> 7c3cd41c
   end
 
   add_index "computations", ["patient_id"], name: "index_computations_on_patient_id", using: :btree
