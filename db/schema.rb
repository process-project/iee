# This file is auto-generated from the current state of the database. Instead
# of editing this file, please use the migrations feature of Active Record to
# incrementally modify your database, and then regenerate this schema definition.
#
# Note that this schema.rb definition is the authoritative source for your
# database schema. If you need to create the application database on another
# system, you should be using db:schema:load, not running all the migrations
# from scratch. The latter is a flawed and unsustainable approach (the more migrations
# you'll amass, the slower it'll run and the greater likelihood for issues).
#
# It's strongly recommended that you check this file into your version control system.

<<<<<<< HEAD
ActiveRecord::Schema.define(version: 20170828115153) do
=======
ActiveRecord::Schema.define(version: 20170828113755) do
>>>>>>> 96838f00

  # These are extensions that must be enabled in order to support this database
  enable_extension "plpgsql"
  enable_extension "citext"

  create_table "access_methods", id: :serial, force: :cascade do |t|
    t.citext "name", null: false
    t.datetime "created_at", null: false
    t.datetime "updated_at", null: false
    t.integer "service_id"
    t.index ["service_id"], name: "index_access_methods_on_service_id"
  end

  create_table "access_policies", id: :serial, force: :cascade do |t|
    t.integer "group_id"
    t.integer "user_id"
    t.integer "access_method_id", null: false
    t.integer "resource_id", null: false
    t.datetime "created_at", null: false
    t.datetime "updated_at", null: false
    t.index ["access_method_id"], name: "index_access_policies_on_access_method_id"
    t.index ["group_id"], name: "index_access_policies_on_group_id"
    t.index ["resource_id"], name: "index_access_policies_on_resource_id"
    t.index ["user_id"], name: "index_access_policies_on_user_id"
  end

  create_table "computations", id: :serial, force: :cascade do |t|
    t.string "job_id"
    t.text "script"
    t.string "working_directory"
    t.string "status", default: "created", null: false
    t.string "stdout_path"
    t.string "stderr_path"
    t.text "standard_output"
    t.text "error_output"
    t.string "error_message"
    t.integer "exit_code"
    t.integer "user_id"
    t.datetime "created_at", null: false
    t.datetime "updated_at", null: false
    t.string "type"
    t.string "input_path"
    t.string "output_path"
    t.string "pipeline_step"
    t.string "working_file_name"
    t.integer "pipeline_id"
    t.datetime "started_at"
    t.string "revision"
    t.string "tag_or_branch"
    t.index ["pipeline_id"], name: "index_computations_on_pipeline_id"
  end

  create_table "data_files", id: :serial, force: :cascade do |t|
    t.string "name", null: false
    t.integer "data_type", null: false
    t.integer "patient_id", null: false
    t.datetime "created_at", null: false
    t.datetime "updated_at", null: false
    t.integer "pipeline_id"
    t.index ["data_type"], name: "index_data_files_on_data_type"
    t.index ["patient_id"], name: "index_data_files_on_patient_id"
    t.index ["pipeline_id"], name: "index_data_files_on_pipeline_id"
  end

  create_table "group_relationships", id: :serial, force: :cascade do |t|
    t.integer "parent_id", null: false
    t.integer "child_id", null: false
    t.datetime "created_at", null: false
    t.datetime "updated_at", null: false
    t.index ["child_id"], name: "index_group_relationships_on_child_id"
    t.index ["parent_id", "child_id"], name: "index_group_relationships_on_parent_id_and_child_id", unique: true
    t.index ["parent_id"], name: "index_group_relationships_on_parent_id"
  end

  create_table "groups", id: :serial, force: :cascade do |t|
    t.string "name"
    t.datetime "created_at", null: false
    t.datetime "updated_at", null: false
    t.boolean "default", default: false, null: false
  end

  create_table "patients", id: :serial, force: :cascade do |t|
    t.string "case_number", null: false
    t.integer "procedure_status", default: 0, null: false
    t.datetime "created_at", null: false
    t.datetime "updated_at", null: false
    t.index ["case_number"], name: "index_patients_on_case_number"
    t.index ["procedure_status"], name: "index_patients_on_procedure_status"
  end

  create_table "pipelines", id: :serial, force: :cascade do |t|
    t.string "name", null: false
    t.integer "iid", null: false
    t.integer "patient_id", null: false
    t.integer "user_id", null: false
    t.datetime "created_at", null: false
    t.datetime "updated_at", null: false
<<<<<<< HEAD
    t.string "flow", default: "full_body_scan", null: false
=======
    t.integer "mode", default: 0, null: false
>>>>>>> 96838f00
    t.index ["iid"], name: "index_pipelines_on_iid"
    t.index ["patient_id", "iid"], name: "index_pipelines_on_patient_id_and_iid", unique: true
    t.index ["patient_id"], name: "index_pipelines_on_patient_id"
    t.index ["user_id"], name: "index_pipelines_on_user_id"
  end

  create_table "resource_managers", id: :serial, force: :cascade do |t|
    t.integer "resource_id"
    t.integer "user_id"
    t.integer "group_id"
    t.datetime "created_at", null: false
    t.datetime "updated_at", null: false
    t.index ["group_id"], name: "index_resource_managers_on_group_id"
    t.index ["resource_id"], name: "index_resource_managers_on_resource_id"
    t.index ["user_id"], name: "index_resource_managers_on_user_id"
  end

  create_table "resources", id: :serial, force: :cascade do |t|
    t.string "name"
    t.citext "path", null: false
    t.datetime "created_at", null: false
    t.datetime "updated_at", null: false
    t.integer "service_id", null: false
    t.integer "resource_type", default: 0, null: false
    t.index ["path"], name: "index_resources_on_path"
    t.index ["service_id"], name: "index_resources_on_service_id"
  end

  create_table "service_ownerships", id: :serial, force: :cascade do |t|
    t.integer "service_id", null: false
    t.integer "user_id", null: false
    t.datetime "created_at", null: false
    t.datetime "updated_at", null: false
    t.index ["service_id"], name: "index_service_ownerships_on_service_id"
    t.index ["user_id", "service_id"], name: "index_service_ownerships_on_user_id_and_service_id", unique: true
    t.index ["user_id"], name: "index_service_ownerships_on_user_id"
  end

  create_table "services", id: :serial, force: :cascade do |t|
    t.string "uri", null: false
    t.string "token", null: false
    t.string "name"
    t.datetime "created_at", null: false
    t.datetime "updated_at", null: false
    t.string "uri_aliases", default: [], array: true
    t.index ["uri"], name: "index_services_on_uri"
    t.index ["uri_aliases"], name: "index_services_on_uri_aliases", using: :gin
  end

  create_table "user_groups", id: :serial, force: :cascade do |t|
    t.integer "user_id"
    t.integer "group_id"
    t.boolean "owner", default: false, null: false
    t.datetime "created_at", null: false
    t.datetime "updated_at", null: false
    t.index ["group_id"], name: "index_user_groups_on_group_id"
    t.index ["user_id"], name: "index_user_groups_on_user_id"
  end

  create_table "users", id: :serial, force: :cascade do |t|
    t.string "email", default: "", null: false
    t.string "encrypted_password", default: "", null: false
    t.string "reset_password_token"
    t.datetime "reset_password_sent_at"
    t.datetime "remember_created_at"
    t.integer "sign_in_count", default: 0, null: false
    t.datetime "current_sign_in_at"
    t.datetime "last_sign_in_at"
    t.inet "current_sign_in_ip"
    t.inet "last_sign_in_ip"
    t.datetime "created_at", null: false
    t.datetime "updated_at", null: false
    t.string "plgrid_login"
    t.string "first_name", null: false
    t.string "last_name", null: false
    t.text "proxy"
    t.datetime "proxy_expired_notification_time"
    t.integer "state", default: 0, null: false
    t.index ["email"], name: "index_users_on_email", unique: true
    t.index ["plgrid_login"], name: "index_users_on_plgrid_login", unique: true
    t.index ["reset_password_token"], name: "index_users_on_reset_password_token", unique: true
  end

  add_foreign_key "access_methods", "services"
  add_foreign_key "computations", "pipelines"
  add_foreign_key "data_files", "patients"
  add_foreign_key "data_files", "pipelines"
  add_foreign_key "group_relationships", "groups", column: "child_id"
  add_foreign_key "group_relationships", "groups", column: "parent_id"
end<|MERGE_RESOLUTION|>--- conflicted
+++ resolved
@@ -10,11 +10,7 @@
 #
 # It's strongly recommended that you check this file into your version control system.
 
-<<<<<<< HEAD
 ActiveRecord::Schema.define(version: 20170828115153) do
-=======
-ActiveRecord::Schema.define(version: 20170828113755) do
->>>>>>> 96838f00
 
   # These are extensions that must be enabled in order to support this database
   enable_extension "plpgsql"
@@ -112,11 +108,8 @@
     t.integer "user_id", null: false
     t.datetime "created_at", null: false
     t.datetime "updated_at", null: false
-<<<<<<< HEAD
+    t.integer "mode", default: 0, null: false
     t.string "flow", default: "full_body_scan", null: false
-=======
-    t.integer "mode", default: 0, null: false
->>>>>>> 96838f00
     t.index ["iid"], name: "index_pipelines_on_iid"
     t.index ["patient_id", "iid"], name: "index_pipelines_on_patient_id_and_iid", unique: true
     t.index ["patient_id"], name: "index_pipelines_on_patient_id"
