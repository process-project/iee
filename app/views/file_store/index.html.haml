--- conflicted
+++ resolved
@@ -6,11 +6,7 @@
       webDavBaseUrl: '#{@web_dav_base_url}#{@web_dav_base_path}',
       webDavBaseHref: '#{@web_dav_base_path}',
       webDavAuthUrl: '/api/auth',
-<<<<<<< HEAD
-      policiesApiUrl: '#{@web_dav_policy_proxy_url}',
-=======
       policiesApiUrl: '#{@web_dav_base_url}#{@web_dav_policy_proxy_path}',
->>>>>>> 35e0b5f8
       token: '#{@token}'
     };
   %script{type: 'text/javascript', src: @web_dav_base_url + '/browser/browser.nocache.js'}
