%div
  %div#wrapper
    %div#login
      %section.login_content
        = simple_form_for(resource, as: resource_name, url: registration_path(resource_name)) do |f|
          %h1= t("registration_form")
          = f.error_notification
          %div
            = f.input_field :first_name, required: true,
<<<<<<< HEAD
              class: form_input_class(resource, :first_name),
              placeholder: t("first_name")
            - show_field_errors(resource, :first_name)
          %div
            = f.input_field :last_name, required: true,
              class: form_input_class(resource, :last_name),
              placeholder: t("last_name")
            - show_field_errors(resource, :last_name)
          %div
            = f.input_field :email, required: true,
              class: form_input_class(resource, :email),
              placeholder: t("email")
            - show_field_errors(resource, :email)
          %div
            = f.input_field :password, required: true,
              class: form_input_class(resource, :password),
=======
                class: form_input_class(resource, :first_name), placeholder: t("first_name")
            - show_field_errors(resource, :first_name)
          %div
            = f.input_field :last_name, required: true,
                class: form_input_class(resource, :last_name), placeholder: t("last_name")
            - show_field_errors(resource, :last_name)
          %div
            = f.input_field :email, required: true, class: form_input_class(resource, :email),
              placeholder: t("email")
            - show_field_errors(resource, :email)
          %div
            = f.input_field :password, required: true, class: form_input_class(resource, :password),
>>>>>>> 519773dc
              placeholder: t("password")
            - show_field_errors(resource, :password)
          %div
            = f.input_field :password_confirmation, required: true,
              class: form_input_class(resource, :password_confirmation),
              placeholder: t("confirmation_password")
            - show_field_errors(resource, :password_confirmation)
          %div
            %button.btn.btn-default.submit
              = t("register")
          %div.clearfix
          %div.separator
          %div.change_link
            = t("already_registered")
            %a.to_register{href: new_session_path(resource_name)}
              = t("login")
          = render "devise/shared/footer"<|MERGE_RESOLUTION|>--- conflicted
+++ resolved
@@ -7,7 +7,6 @@
           = f.error_notification
           %div
             = f.input_field :first_name, required: true,
-<<<<<<< HEAD
               class: form_input_class(resource, :first_name),
               placeholder: t("first_name")
             - show_field_errors(resource, :first_name)
@@ -24,20 +23,6 @@
           %div
             = f.input_field :password, required: true,
               class: form_input_class(resource, :password),
-=======
-                class: form_input_class(resource, :first_name), placeholder: t("first_name")
-            - show_field_errors(resource, :first_name)
-          %div
-            = f.input_field :last_name, required: true,
-                class: form_input_class(resource, :last_name), placeholder: t("last_name")
-            - show_field_errors(resource, :last_name)
-          %div
-            = f.input_field :email, required: true, class: form_input_class(resource, :email),
-              placeholder: t("email")
-            - show_field_errors(resource, :email)
-          %div
-            = f.input_field :password, required: true, class: form_input_class(resource, :password),
->>>>>>> 519773dc
               placeholder: t("password")
             - show_field_errors(resource, :password)
           %div
