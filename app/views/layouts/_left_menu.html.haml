.navbar.nav_title{style: "border: 0;"}
  = link_to root_path, class: 'site_title' do
    %i.fa.fa-heartbeat.logo
    = t("title")
.clearfix

%br

#sidebar-menu.main_menu_side.hidden-print.main_menu
  .menu_section
    %ul.nav.side-menu
      %li
        %a
          = icon("sliders")
          = t("settings")
          - if @user_confirmations and supervisor?
            = icon("exclamation-triangle")
          %span.fa.fa-chevron-down
        %ul.nav.child_menu
          %li= link_to(t("profile"), profile_index_path)
          - if supervisor?
            %li
              %a{href: url_for(account_confirmations_index_path)}
                = t("user_confirmation")
                - if @user_confirmations
                  = icon("exclamation-triangle")
      %li
        %a
          = icon("gears")
          Another tab
          %span.fa.fa-chevron-down
        %ul.nav.child_menu
<<<<<<< HEAD
          %li= link_to('Sub1.1', "/b")
=======
          %li= link_to('Sub1.1', root_path)
          %li= link_to('Sub1.2', root_path)
          %li= link_to('Sub1.3', root_path)
      - if current_user.plgrid_login
        %li
          %a
            = icon('cogs')
            = t('plgrid')
            %span.fa.fa-chevron-down
          %ul.nav.child_menu
            %li= link_to('PLGrid action 1', root_path)
            %li= link_to('PLGrid action 2', root_path)
            %li= link_to('PLGrid action 3', root_path)
>>>>>>> 73c91bf4

.sidebar-footer.hidden-small
  = render 'layouts/footer'<|MERGE_RESOLUTION|>--- conflicted
+++ resolved
@@ -30,12 +30,7 @@
           Another tab
           %span.fa.fa-chevron-down
         %ul.nav.child_menu
-<<<<<<< HEAD
-          %li= link_to('Sub1.1', "/b")
-=======
-          %li= link_to('Sub1.1', root_path)
-          %li= link_to('Sub1.2', root_path)
-          %li= link_to('Sub1.3', root_path)
+          %li= link_to('Sub1.1', "/a")
       - if current_user.plgrid_login
         %li
           %a
@@ -43,10 +38,9 @@
             = t('plgrid')
             %span.fa.fa-chevron-down
           %ul.nav.child_menu
-            %li= link_to('PLGrid action 1', root_path)
-            %li= link_to('PLGrid action 2', root_path)
-            %li= link_to('PLGrid action 3', root_path)
->>>>>>> 73c91bf4
+            %li= link_to('PLGrid action 1', "/b")
+            %li= link_to('PLGrid action 2', "/c")
+            %li= link_to('PLGrid action 3', "/d")
 
 .sidebar-footer.hidden-small
   = render 'layouts/footer'