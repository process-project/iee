.navbar.nav_title{style: "border: 0;"}
  = link_to root_path, class: 'site_title' do
    %i.fa.fa-heartbeat.logo
    = t("title")
.clearfix

%br

#sidebar-menu.main_menu_side.hidden-print.main_menu
  .menu_section
    %ul.nav.side-menu
      %li
        %a
          = icon("sliders")
          = t("settings")
          - if @user_confirmations and supervisor?
            = icon("exclamation-triangle")
          %span.fa.fa-chevron-down
        %ul.nav.child_menu
<<<<<<< HEAD
          %li= link_to(t("profile"), profile_index_path)
=======
          %li= link_to(t("profile"), edit_user_registration_path, "data-url-alias": user_registration_url)
>>>>>>> 8e81a71b
          - if supervisor?
            %li
              %a{href: url_for(account_confirmations_index_path)}
                = t("user_confirmation")
                - if @user_confirmations
                  = icon("exclamation-triangle")
      %li
        %a
          = icon("gears")
          Another tab
          %span.fa.fa-chevron-down
        %ul.nav.child_menu
          %li= link_to('Sub1.1', "/a")
      - if current_user.plgrid_login
        %li
          %a
            = icon('cogs')
            = t('plgrid')
            %span.fa.fa-chevron-down
          %ul.nav.child_menu
            %li= link_to('PLGrid action 1', "/b")
            %li= link_to('PLGrid action 2', "/c")
            %li= link_to('PLGrid action 3', "/d")

.sidebar-footer.hidden-small
  = render 'layouts/footer'<|MERGE_RESOLUTION|>--- conflicted
+++ resolved
@@ -17,11 +17,7 @@
             = icon("exclamation-triangle")
           %span.fa.fa-chevron-down
         %ul.nav.child_menu
-<<<<<<< HEAD
-          %li= link_to(t("profile"), profile_index_path)
-=======
           %li= link_to(t("profile"), edit_user_registration_path, "data-url-alias": user_registration_url)
->>>>>>> 8e81a71b
           - if supervisor?
             %li
               %a{href: url_for(account_confirmations_index_path)}
