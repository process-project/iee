%h1
  = t('.title', name: @service.name)
.col-md-8
  = render('services/show_layout') do
    .col-md-9
      %h2= @service.name

<<<<<<< HEAD
    .col-md-3
      %ul.nav.navbar-right.panel_toolbox
        %li
          = link_to(services_path, class: 'back') do
            = icon('hand-o-left', title: t('.back'))
        - if policy(@service).edit?
          %li
            = link_to([:edit, @service], class: 'edit') do
              = icon('edit', title: t('edit'))
        - if policy(@service).destroy?
          %li
            = link_to(@service,
              method: :delete, class: 'delete',
              data: { confirm: t('are_you_sure') }) do
              = icon('remove', title: t('remove'))
    %table.table
      %tbody
        %tr
          %td= t('simple_form.labels.service.name')
          %td= @service.name
        %tr
          %td= t('simple_form.labels.service.uri')
          %td= @service.uri
        %tr
          %td= t('simple_form.labels.service.user_ids')
          %td= pill_list @service.users
        - unless @service.uri_aliases.empty?
          %tr
            %td= t('simple_form.labels.service.uri_aliases')
            %td
              - @service.uri_aliases.each do |uri_alias|
                = uri_alias
                %br
        %tr
          %td= t('simple_form.labels.access_method.global')
          %td= pill_list AccessMethod.global
        %tr
          %td= t('simple_form.labels.service.access_method_ids')
          %td= pill_list @service.access_methods
=======
  .col-md-3
    %ul.nav.navbar-right.panel_toolbox
      %li
        = link_to(services_path, class: 'back') do
          = icon('hand-o-left', title: t('services.show.back'))
      - if policy(@service).edit?
        %li
          = link_to([:edit, @service], class: 'edit') do
            = icon('edit', title: t('services.service.edit'))
      - if policy(@service).destroy?
        %li
          = link_to(@service,
            method: :delete, class: 'delete',
            data: { confirm: t('are_you_sure') }) do
            = icon('remove', title: t('services.service.remove'))

  %table.table
    %tbody
      %tr
        %td= t('simple_form.labels.service.name')
        %td= @service.name
      %tr
        %td= t('simple_form.labels.service.uri')
        %td= @service.uri
      %tr
        %td= t('simple_form.labels.service.user_ids')
        %td= pill_list @service.users
      - unless @service.uri_aliases.empty?
>>>>>>> f803695e
        %tr
          %td= t('simple_form.labels.service.token')
          %td= @service.token
.col-md-4
  =render 'show_help'<|MERGE_RESOLUTION|>--- conflicted
+++ resolved
@@ -5,47 +5,6 @@
     .col-md-9
       %h2= @service.name
 
-<<<<<<< HEAD
-    .col-md-3
-      %ul.nav.navbar-right.panel_toolbox
-        %li
-          = link_to(services_path, class: 'back') do
-            = icon('hand-o-left', title: t('.back'))
-        - if policy(@service).edit?
-          %li
-            = link_to([:edit, @service], class: 'edit') do
-              = icon('edit', title: t('edit'))
-        - if policy(@service).destroy?
-          %li
-            = link_to(@service,
-              method: :delete, class: 'delete',
-              data: { confirm: t('are_you_sure') }) do
-              = icon('remove', title: t('remove'))
-    %table.table
-      %tbody
-        %tr
-          %td= t('simple_form.labels.service.name')
-          %td= @service.name
-        %tr
-          %td= t('simple_form.labels.service.uri')
-          %td= @service.uri
-        %tr
-          %td= t('simple_form.labels.service.user_ids')
-          %td= pill_list @service.users
-        - unless @service.uri_aliases.empty?
-          %tr
-            %td= t('simple_form.labels.service.uri_aliases')
-            %td
-              - @service.uri_aliases.each do |uri_alias|
-                = uri_alias
-                %br
-        %tr
-          %td= t('simple_form.labels.access_method.global')
-          %td= pill_list AccessMethod.global
-        %tr
-          %td= t('simple_form.labels.service.access_method_ids')
-          %td= pill_list @service.access_methods
-=======
   .col-md-3
     %ul.nav.navbar-right.panel_toolbox
       %li
@@ -74,7 +33,28 @@
         %td= t('simple_form.labels.service.user_ids')
         %td= pill_list @service.users
       - unless @service.uri_aliases.empty?
->>>>>>> f803695e
+        %tr
+          %td= t('simple_form.labels.service.name')
+          %td= @service.name
+        %tr
+          %td= t('simple_form.labels.service.uri')
+          %td= @service.uri
+        %tr
+          %td= t('simple_form.labels.service.user_ids')
+          %td= pill_list @service.users
+        - unless @service.uri_aliases.empty?
+          %tr
+            %td= t('simple_form.labels.service.uri_aliases')
+            %td
+              - @service.uri_aliases.each do |uri_alias|
+                = uri_alias
+                %br
+        %tr
+          %td= t('simple_form.labels.access_method.global')
+          %td= pill_list AccessMethod.global
+        %tr
+          %td= t('simple_form.labels.service.access_method_ids')
+          %td= pill_list @service.access_methods
         %tr
           %td= t('simple_form.labels.service.token')
           %td= @service.token
