.row
  .col-md-12
    .x_panel
      .x_title
        %h2= @service.name

        %ul.nav.navbar-right.panel_toolbox
          %li
            = link_to(services_path, class: 'back') do
              = icon('hand-o-left', title: t('.back'))
          - if policy(@service).edit?
            %li
              = link_to([:edit, @service], class: 'edit') do
                = icon('edit', title: t('edit'))
          - if policy(@service).destroy?
            %li
              = link_to(@service,
                method: :delete, class: 'delete',
                data: { confirm: t('are_you_sure') }) do
                = icon('remove', title: t('remove'))
        .clearfix

      .x_content
        %table.table
          %tbody
            %tr
              %td= t('simple_form.labels.service.name')
              %td= @service.name
            %tr
              %td= t('simple_form.labels.service.uri')
              %td= @service.uri
<<<<<<< HEAD
            - if policy(@service).view_token?
              %tr
                %td= t('simple_form.labels.service.token')
                %td= @service.token
=======
            - unless @service.uri_aliases.empty?
              %tr
                %td= t('simple_form.labels.service.uri_aliases')
                %td
                  - @service.uri_aliases.each do |uri_alias|
                    = uri_alias
                    %br
>>>>>>> 2949ab86
<|MERGE_RESOLUTION|>--- conflicted
+++ resolved
@@ -29,12 +29,6 @@
             %tr
               %td= t('simple_form.labels.service.uri')
               %td= @service.uri
-<<<<<<< HEAD
-            - if policy(@service).view_token?
-              %tr
-                %td= t('simple_form.labels.service.token')
-                %td= @service.token
-=======
             - unless @service.uri_aliases.empty?
               %tr
                 %td= t('simple_form.labels.service.uri_aliases')
@@ -42,4 +36,7 @@
                   - @service.uri_aliases.each do |uri_alias|
                     = uri_alias
                     %br
->>>>>>> 2949ab86
+            - if policy(@service).view_token?
+              %tr
+                %td= t('simple_form.labels.service.token')
+                %td= @service.token