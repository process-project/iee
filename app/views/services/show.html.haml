%h1
  = t('.title', name: @service.name)
= render('services/show_layout') do
  .col-md-9
    %h2= @service.name

  .col-md-3
    %ul.nav.navbar-right.panel_toolbox
      %li
        = link_to(services_path, class: 'back') do
          = icon('hand-o-left', title: t('.back'))
      - if policy(@service).edit?
        %li
          = link_to([:edit, @service], class: 'edit') do
            = icon('edit', title: t('edit'))
      - if policy(@service).destroy?
        %li
          = link_to(@service,
            method: :delete, class: 'delete',
            data: { confirm: t('are_you_sure') }) do
            = icon('remove', title: t('remove'))

<<<<<<< HEAD
  %table.table
    %tbody
      %tr
        %td= t('simple_form.labels.service.name')
        %td= @service.name
      %tr
        %td= t('simple_form.labels.service.uri')
        %td= @service.uri
      %tr
        %td= t('simple_form.labels.service.user_ids')
        %td= pill_list @service.users
      %tr
        %td= t('simple_form.labels.service.token')
        %td= @service.token
=======
      .x_content
        %table.table
          %tbody
            %tr
              %td= t('simple_form.labels.service.name')
              %td= @service.name
            %tr
              %td= t('simple_form.labels.service.uri')
              %td= @service.uri
            - unless @service.uri_aliases.empty?
              %tr
                %td= t('simple_form.labels.service.uri_aliases')
                %td
                  - @service.uri_aliases.each do |uri_alias|
                    = uri_alias
                    %br
            - if policy(@service).view_token?
              %tr
                %td= t('simple_form.labels.service.token')
                %td= @service.token
>>>>>>> a1f22f69
<|MERGE_RESOLUTION|>--- conflicted
+++ resolved
@@ -20,7 +20,6 @@
             data: { confirm: t('are_you_sure') }) do
             = icon('remove', title: t('remove'))
 
-<<<<<<< HEAD
   %table.table
     %tbody
       %tr
@@ -32,28 +31,13 @@
       %tr
         %td= t('simple_form.labels.service.user_ids')
         %td= pill_list @service.users
+      - unless @service.uri_aliases.empty?
+        %tr
+          %td= t('simple_form.labels.service.uri_aliases')
+          %td
+            - @service.uri_aliases.each do |uri_alias|
+              = uri_alias
+              %br
       %tr
         %td= t('simple_form.labels.service.token')
-        %td= @service.token
-=======
-      .x_content
-        %table.table
-          %tbody
-            %tr
-              %td= t('simple_form.labels.service.name')
-              %td= @service.name
-            %tr
-              %td= t('simple_form.labels.service.uri')
-              %td= @service.uri
-            - unless @service.uri_aliases.empty?
-              %tr
-                %td= t('simple_form.labels.service.uri_aliases')
-                %td
-                  - @service.uri_aliases.each do |uri_alias|
-                    = uri_alias
-                    %br
-            - if policy(@service).view_token?
-              %tr
-                %td= t('simple_form.labels.service.token')
-                %td= @service.token
->>>>>>> a1f22f69
+        %td= @service.token