--- conflicted
+++ resolved
@@ -2,13 +2,9 @@
   = f.error_notification
   = f.input :name
   = f.input :uri
-<<<<<<< HEAD
   - unless service.new_record?
     = f.association :users
-
-=======
   = f.input :uri_aliases, as: :array
->>>>>>> a1f22f69
   .ln_solid
   .form-group
     .col-md-6.col-md-offset-3
