<<<<<<< HEAD
- if computation.started_at
  %table.table.table-striped
    %thead
      %tr
        %th= t 'computation.started_at'
        - if computation.rimrock?
          %th= t 'computation.tag_or_branch'
          %th= t 'computation.revision'
        %th= t 'computation.execution_time'
        %th= t 'computation.outputs'
        %th= t 'computation.status'
    %tbody
      %tr
        %td= l(computation.started_at, format: :short)
        - if computation.rimrock?
          %td= computation.tag_or_branch
          %td= source_link(computation)
        %td= execution_time(computation)
        %td
          = safe_join([link_to_if(computation.stdout_path, t('computation.stdout_path'), infrastructure_file_path(computation.stdout_path)) { t('computation.stdout_path_missing') },
                        link_to_if(computation.stderr_path, t('computation.stderr_path'), infrastructure_file_path(computation.stderr_path)) { t('computation.stderr_path_missing') }], ', ')
        %td= computation_status(computation.status)
=======
%table.table.table-striped
  %thead
    %tr
      %th= t 'computation.started_at'
      - if computation.rimrock?
        %th= t 'computation.tag_or_branch'
        %th= t 'computation.revision'
      %th= t 'computation.execution_time'
      %th= t 'computation.outputs'
      %th= t 'computation.status'
  %tbody
    %tr
      %td= start_time(computation)
      - if computation.rimrock?
        %td= computation.tag_or_branch
        %td= computation.revision
      %td= execution_time(computation)
      %td
        = safe_join([link_to_if(computation.stdout_path, t('computation.stdout_path'), infrastructure_file_path(computation.stdout_path)) { t('computation.stdout_path_missing') },
                      link_to_if(computation.stderr_path, t('computation.stderr_path'), infrastructure_file_path(computation.stderr_path)) { t('computation.stderr_path_missing') }], ', ')
      %td= computation_status(computation.status)
>>>>>>> 96838f00
<|MERGE_RESOLUTION|>--- conflicted
+++ resolved
@@ -1,27 +1,3 @@
-<<<<<<< HEAD
-- if computation.started_at
-  %table.table.table-striped
-    %thead
-      %tr
-        %th= t 'computation.started_at'
-        - if computation.rimrock?
-          %th= t 'computation.tag_or_branch'
-          %th= t 'computation.revision'
-        %th= t 'computation.execution_time'
-        %th= t 'computation.outputs'
-        %th= t 'computation.status'
-    %tbody
-      %tr
-        %td= l(computation.started_at, format: :short)
-        - if computation.rimrock?
-          %td= computation.tag_or_branch
-          %td= source_link(computation)
-        %td= execution_time(computation)
-        %td
-          = safe_join([link_to_if(computation.stdout_path, t('computation.stdout_path'), infrastructure_file_path(computation.stdout_path)) { t('computation.stdout_path_missing') },
-                        link_to_if(computation.stderr_path, t('computation.stderr_path'), infrastructure_file_path(computation.stderr_path)) { t('computation.stderr_path_missing') }], ', ')
-        %td= computation_status(computation.status)
-=======
 %table.table.table-striped
   %thead
     %tr
@@ -37,10 +13,9 @@
       %td= start_time(computation)
       - if computation.rimrock?
         %td= computation.tag_or_branch
-        %td= computation.revision
+        %td= source_link(computation)
       %td= execution_time(computation)
       %td
         = safe_join([link_to_if(computation.stdout_path, t('computation.stdout_path'), infrastructure_file_path(computation.stdout_path)) { t('computation.stdout_path_missing') },
                       link_to_if(computation.stderr_path, t('computation.stderr_path'), infrastructure_file_path(computation.stderr_path)) { t('computation.stderr_path_missing') }], ', ')
-      %td= computation_status(computation.status)
->>>>>>> 96838f00
+      %td= computation_status(computation.status)