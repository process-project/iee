--- conflicted
+++ resolved
@@ -25,34 +25,21 @@
         - if @patient.virtual_model_ready? || @patient.after_parameter_estimation?
           %h3= t '.computations'
 
-<<<<<<< HEAD
           - computations = @patient.computations.for_patient_status(@patient.procedure_status)
           - if computations.active.blank?
-            .row
-              .col-xs-12.table
-                = simple_form_for(@new_computation) do |f|
-                  %h4= t ".new_computation.#{@new_computation.computation_type}"
-                  = f.error_notification
-                  = f.hidden_field :patient_id, value: @patient.id
-                  %div
-                    %button.btn.btn-default.submit
-                      = t '.submit'
-=======
-          - if @patient.computations.active.blank?
             - unless proxy_valid?
               = render partial: 'proxy/warning',
                        locals: { msg: t('.proxy.invalid') }
             - else
               .row
                 .col-xs-12.table
-                  = simple_form_for(computation) do |f|
-                    %h4= t '.new_computation'
+                  = simple_form_for(@new_computation) do |f|
+                    %h4= t ".new_computation.#{@new_computation.computation_type}"
                     = f.error_notification
                     = f.hidden_field :patient_id, value: @patient.id
                     %div
                       %button.btn.btn-default.submit
                         = t '.submit'
->>>>>>> bdb4c19a
 
           - if computations.present?
             .row
