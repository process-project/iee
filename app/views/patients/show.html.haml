--- conflicted
+++ resolved
@@ -36,14 +36,11 @@
                       %tr
                         %td= df.name
                         %td= df.data_type
-<<<<<<< HEAD
                         %td
                           - if df.handle
                             = link_to t('.download'), df.handle
                           - else
                             %i= t '.download_unavailable'
-=======
-                        %td= t '.download'
         - if @patient.procedure_status == 'virtual_model_ready' && @computations.blank?
           %section.content
             %h3= 'Submit CFD computation'
@@ -55,5 +52,4 @@
                   = f.hidden_field :patient_id, value: @patient.id
                   %div
                     %button.btn.btn-default.submit
-                      = 'Submit'
->>>>>>> f28cfdff
+                      = 'Submit'