--- conflicted
+++ resolved
@@ -7,11 +7,8 @@
     trigger_rimrock_jobs_update
     trigger_webdav_jobs_update
     trigger_singularity_jobs_update
-<<<<<<< HEAD
     trigger_rest_jobs_update
-=======
     trigger_cloudify_jobs_update
->>>>>>> 635549d6
   end
 
   private
@@ -34,15 +31,13 @@
     end
   end
 
-<<<<<<< HEAD
   def trigger_rest_jobs_update
     User.with_created_or_submitted_computations('RestComputation').each do |user|
       Rest::UpdateJob.perform_later(user)
-=======
+      
   def trigger_cloudify_jobs_update
     User.with_submitted_computations('CloudifyComputation').each do |user|
       Cloudify::UpdateJob.perform_later(user)
->>>>>>> 635549d6
     end
   end
 end