--- conflicted
+++ resolved
@@ -1,13 +1,9 @@
 class Group < ActiveRecord::Base
   has_many :user_groups
   has_many :users, through: :user_groups
-<<<<<<< HEAD
   has_many :access_policies, dependent: :destroy
-=======
-  has_many :permissions, dependent: :destroy
   has_many :subgroups, class_name: 'Group', foreign_key: 'parent_group_id'
   belongs_to :parent_group, class_name: 'Group'
->>>>>>> 8bb03d7c
 
   validates :name, presence: true
   validate :no_cycles_in_ancestors
