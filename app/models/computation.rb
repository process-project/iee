--- conflicted
+++ resolved
@@ -100,16 +100,8 @@
   def runner
     @runner ||= step.runner_for(self)
   end
-<<<<<<< HEAD
-=======
 
   def aborter
     @aborter ||= step.aborter_for(self)
   end
-
-  def step
-    return nil if pipeline.nil?
-    pipeline.steps.find { |step| step.name == pipeline_step }
-  end
->>>>>>> 3b283789
 end