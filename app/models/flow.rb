--- conflicted
+++ resolved
@@ -50,12 +50,8 @@
       mv_segmentation rom parameter_optimization 0d_models
       uncertainty_analysis pv_loop_comparison
     ],
-<<<<<<< HEAD
     cloud_test: %w[sample_cloud_step],
     not_used_steps: %w[heart_model_calculation blood_flow_simulation]
-=======
-    unused_steps: %w[heart_model_calculation blood_flow_simulation]
->>>>>>> 598178d2
   }.freeze
 
   STEPS = [
@@ -103,8 +99,7 @@
     RimrockStep.new('valve_sizing', 'eurvalve/mock-step', 'mock.sh.erb'),
     RimrockStep.new('0d_models',
                     'eurvalve/0dmodel', '0d_scenarios.sh.erb',
-                    [:parameter_optimization_result]),
-    CloudStep.new('sample_cloud_step', 'eurvalve/mock-step', 'cloud_mock.sh.erb')
+                    [:parameter_optimization_result])
   ].freeze
 
   steps_hsh = Hash[STEPS.map { |s| [s.name, s] }]
