# frozen_string_literal: true

# rubocop:disable ClassLength
class Flow
  FLOWS = {
    placeholder_pipeline: %w[placeholder_step],
    cloudify_placeholder_pipeline: %w[cloudify_step],
    singularity_placeholder_pipeline: %w[singularity_placeholder_step],
    medical_pipeline: %w[medical_step],
    lofar_pipeline: %w[lofar_step],
    agrocopernicus_pipeline: %w[agrocopernicus_step],
    staging_in_placeholder_pipeline: %w[staging_in_step],
    validation_pipeline: %w[validation_staging_in_step
                            validation_singularity_step
                            validation_stage_out_step]
  }.freeze

  STEPS = [
    StagingInStep.new(
      'staging_in_step',
      [
        StepParameter.new(
          label: 'src_host',
          name: 'Source Host',
          description: 'Descriptions placeholder',
          rank: 0,
          datatype: 'multi',
          default: 'data03.process-project.eu',
          values: ['data03.process-project.eu']
        ),
        StepParameter.new(
          label: 'src_path',
          name: 'Source Path',
          description: 'Descriptions placeholder',
          rank: 1,
          datatype: 'multi',
          default: '/mnt/dss/process/UC1/Camelyon16/TestData/Test_001.tif',
          values: %w[/mnt/dss/process/UC1/Camelyon16/TestData/Test_001.tif]
        ),
        StepParameter.new(
          label: 'dest_host',
          name: 'Destination Host',
          description: 'Descriptions placeholder',
          rank: 2,
          datatype: 'multi',
          default: 'pro.cyfronet.pl',
          values: %w[pro.cyfronet.pl]
        ),
        StepParameter.new(
          label: 'dest_path',
          name: 'Destination Path',
          description: 'Descriptions placeholder',
          rank: 3,
          datatype: 'multi',
          default: '/net/archive/groups/plggprocess/Mock/test_staging',
          values: %w[/net/archive/groups/plggprocess/Mock/test_staging]
        )
      ],
      'staging_done.txt'
    ),
    StagingInStep.new(
      'validation_staging_in_step',
      [
        StepParameter.new(
          label: 'src_host',
          name: 'Source Host',
          description: 'Descriptions placeholder',
          rank: 0,
          datatype: 'multi',
          default: 'data03.process-project.eu',
          values: ['data03.process-project.eu']
        ),
        StepParameter.new(
          label: 'src_path',
          name: 'Source Path',
          description: 'Descriptions placeholder',
          rank: 1,
          datatype: 'multi',
          default: '/mnt/dss/process/UC1/1G.dat',
          values: %w[/mnt/dss/process/UC1/1G.dat /mnt/dss/process/UC1/10M.dat]
        ),
        StepParameter.new(
          label: 'dest_host',
          name: 'Destination Host',
          description: 'Descriptions placeholder',
          rank: 2,
          datatype: 'multi',
          default: 'pro.cyfronet.pl',
          values: %w[pro.cyfronet.pl]
        ),
        StepParameter.new(
          label: 'dest_path',
          name: 'Destination Path',
          description: 'Descriptions placeholder',
          rank: 3,
          datatype: 'multi',
          default: '/net/archive/groups/plggprocess/Mock/validation_staging',
          values: %w[/net/archive/groups/plggprocess/Mock/validation_staging]
        )
      ],
      'staging_done.txt'
    ),
    SingularityStep.new('validation_singularity_step',
                        ['staging_done.txt']),
    RimrockStep.new('validation_stage_out_step',
                    'process-eu/validation_stage_out',
                    'validation_stage_out_script.sh.erb', [:validation_type], []),
    RimrockStep.new('placeholder_step',
                    'process-eu/mock-step',
                    'mock.sh.erb', [], []),
    SingularityStep.new('singularity_placeholder_step'),
    SingularityStep.new('medical_step'),
    SingularityStep.new('lofar_step'),
<<<<<<< HEAD
    RestStep.new(
      'agrocopernicus_step',
      [
        StepParameter.new(
          label: 'irrigation',
          name: 'Irrigation',
          description: '',
          rank: 0,
          datatype: 'boolean',
          default: 'true'
        ),
        StepParameter.new(
          label: 'seeding_date',
          name: 'Seeding date',
          description: '',
          rank: 0,
          datatype: 'multi',
          default: '-15 days',
          values: ['-15 days', 'original', '+15 days']
        ),
        StepParameter.new(
          label: 'nutrition_factor',
          name: 'Nutrition factor',
          description: '',
          rank: 0,
          datatype: 'multi',
          default: '0.25',
          values: ['0.25', '0.45', '0.60']
        ),
        StepParameter.new(
          label: 'phenology_factor',
          name: 'Phenology factor',
          description: '',
          rank: 0,
          datatype: 'multi',
          default: '0.6',
          values: ['0.6', '0.8', '1.0', '1.2']
        )
      ]
    )
=======
    SingularityStep.new('agrocopernicus_step',
                        ['input.csv']),
    CloudifyStep.new('cloudify_step', [])
>>>>>>> 635549d6
  ].freeze

  steps_hsh = Hash[STEPS.map { |s| [s.name, s] }]
  FLOWS_MAP = Hash[FLOWS.map { |key, steps| [key, steps.map { |s| steps_hsh[s] }] }]

  def self.types
    FLOWS_MAP.keys
  end

  def self.steps(flow_type)
    FLOWS_MAP[flow_type.to_sym] || []
  end
end
# rubocop:enable ClassLength<|MERGE_RESOLUTION|>--- conflicted
+++ resolved
@@ -111,7 +111,6 @@
     SingularityStep.new('singularity_placeholder_step'),
     SingularityStep.new('medical_step'),
     SingularityStep.new('lofar_step'),
-<<<<<<< HEAD
     RestStep.new(
       'agrocopernicus_step',
       [
@@ -151,12 +150,8 @@
           values: ['0.6', '0.8', '1.0', '1.2']
         )
       ]
-    )
-=======
-    SingularityStep.new('agrocopernicus_step',
-                        ['input.csv']),
+    ),
     CloudifyStep.new('cloudify_step', [])
->>>>>>> 635549d6
   ].freeze
 
   steps_hsh = Hash[STEPS.map { |s| [s.name, s] }]
