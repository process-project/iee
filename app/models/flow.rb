--- conflicted
+++ resolved
@@ -37,11 +37,8 @@
     agrocopernicus_pipeline: :uc5,
     test_pipeline: :uc1,
     full_test_pipeline: :uc1,
-<<<<<<< HEAD
-    workaround_test_pipeline: :uc2
-=======
+    workaround_test_pipeline: :uc2,
     workaround_lofar_pipeline: :uc2
->>>>>>> 398c4d68
   }.freeze
 
   STEPS = [
