class User < ActiveRecord::Base
  # Include default devise modules. Others available are:
  # :confirmable, :lockable, :timeoutable and :omniauthable
  devise :database_authenticatable,
         :registerable,
         :recoverable,
         :rememberable,
         :trackable,
         :validatable,
         :omniauthable,
         omniauth_providers: [:open_id]

  has_many :user_groups
  has_many :groups, through: :user_groups
  has_many :permissions, dependent: :destroy

  validates :first_name, presence: true
  validates :last_name, presence: true
  
  scope :approved, -> { where(approved: true) }

  def self.from_plgrid_omniauth(auth)
    find_or_initialize_by(plgrid_login: auth.info.nickname).tap do |user|
      if user.new_record?
        user.email = auth.info.email
        user.password = Devise.friendly_token.first(8)
        name_elements = auth.info.name.split(' ')
        user.first_name = name_elements[0]
        user.last_name = name_elements[1..-1].join(' ')
        user.save
      end
    end
  end

  def self.from_token(token)
    User.find_by(email: User.token_data(token)[0]['email'])
  end

  def plgrid_connect(auth)
    tap { update_attribute(:plgrid_login, auth.info.nickname) }
  end

  def active_for_authentication?
    super && approved?
  end

  def inactive_message
    if !approved?
      :not_approved
    else
      super
    end
  end

  def name
    "#{first_name} #{last_name}"
  end
<<<<<<< HEAD
  
  def owns_resource?(resource)
    resource.permissions.where(user_id: id).exists?
=======

  def token
    JWT.encode({ name: name, email: email },
               Vapor::Application.config.jwt_key,
               Vapor::Application.config.jwt_key_algorithm)
  end

  private

  def self.token_data(token)
    JWT.decode(token, Vapor::Application.config.jwt_key, true,
               algorithm: Vapor::Application.config.jwt_key_algorithm)
>>>>>>> e4cb989a
  end
end<|MERGE_RESOLUTION|>--- conflicted
+++ resolved
@@ -55,11 +55,9 @@
   def name
     "#{first_name} #{last_name}"
   end
-<<<<<<< HEAD
   
   def owns_resource?(resource)
     resource.permissions.where(user_id: id).exists?
-=======
 
   def token
     JWT.encode({ name: name, email: email },
@@ -72,6 +70,5 @@
   def self.token_data(token)
     JWT.decode(token, Vapor::Application.config.jwt_key, true,
                algorithm: Vapor::Application.config.jwt_key_algorithm)
->>>>>>> e4cb989a
   end
 end