# frozen_string_literal: true

class PipelinePolicy < ApplicationPolicy
  def new?
    true
  end

  def create?
    true
  end

  def show?
    true
  end

  def edit?
    user.admin? || owned?
  end

  def update?
    user.admin? || owned?
  end

  def destroy?
    user.admin? || owned?
  end

  def permitted_attributes_for_create
<<<<<<< HEAD
    [:name, :flow]
=======
    [:name, :mode]
>>>>>>> 96838f00
  end

  def permitted_attributes_for_update
    [:name]
  end

  private

  def owned?
    record.user == user
  end
end<|MERGE_RESOLUTION|>--- conflicted
+++ resolved
@@ -26,11 +26,7 @@
   end
 
   def permitted_attributes_for_create
-<<<<<<< HEAD
-    [:name, :flow]
-=======
-    [:name, :mode]
->>>>>>> 96838f00
+    [:name, :flow, :mode]
   end
 
   def permitted_attributes_for_update
