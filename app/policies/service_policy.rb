# frozen_string_literal: true
class ServicePolicy < ApplicationPolicy
  class Scope < ApplicationPolicy::ApplicationScope
    def resolve
      scope.
        joins(:users).
        where(users: { id: user.id })
    end
  end

  def show?
    owned?
  end

  def edit?
    owned?
  end

  def update?
    owned?
  end

  def destroy?
    owned?
  end

  def permitted_attributes
<<<<<<< HEAD
    [:name, :uri, user_ids: []]
=======
    [:name, :uri, uri_aliases: []]
>>>>>>> a1f22f69
  end

  private

  def owned?
    record.users.include? user
  end
end<|MERGE_RESOLUTION|>--- conflicted
+++ resolved
@@ -25,11 +25,7 @@
   end
 
   def permitted_attributes
-<<<<<<< HEAD
-    [:name, :uri, user_ids: []]
-=======
-    [:name, :uri, uri_aliases: []]
->>>>>>> a1f22f69
+    [:name, :uri, user_ids: [], uri_aliases: []]
   end
 
   private
