--- conflicted
+++ resolved
@@ -63,14 +63,9 @@
       { patient: @patient, user: current_user }
     end
 
-<<<<<<< HEAD
     def load_patient_with_details
-      @patient = Patient.find(params[:patient_id])
+      @patient = Patient.find_by!(case_number: params[:patient_id])
       @details = Patients::Details.new(@patient.case_number, current_user.token).call
-=======
-    def load_patient
-      @patient = Patient.find_by!(case_number: params[:patient_id])
->>>>>>> c6d6d662
     end
 
     def find_and_authorize
