# frozen_string_literal: true

module Patients
  module Pipelines
    class ComputationsController < ApplicationController
      before_action :find_and_authorize

      def show
        # TODO: FIXME the following two lines are not needed when patient
        #             sync problem is solved
        @patient.execute_data_sync(current_user)
        prepare_to_show_computation

        if request.xhr?
          render partial: 'patients/pipelines/computations/show', layout: false,
                 locals: {
                   patient: @patient, pipeline: @pipeline,
                   computation: @computation, computations: @computations
                 }
        end
      end

      def update
<<<<<<< HEAD
        @computation.assign_attributes(permitted_attributes(@computation)) if @computation.scripted?
=======
        @computation.assign_attributes(permitted_attributes(@computation))
>>>>>>> c44fb528
        if run_computation
          redirect_to patient_pipeline_computation_path(@patient, @pipeline, @computation),
                      notice: I18n.t("computations.update.started_#{@computation.mode}")
        else
          @computation.status = @computation.status_was
          prepare_to_show_computation
          render :show, status: :bad_request,
                        notice: I18n.t('computations.update.not_runnable')
        end
      end

      private

      def run_computation
        if @computation.manual?
          @computation.run
        else
          @computation.save.tap do |success|
            ::Pipelines::StartRunnable.new(@pipeline).call if success
          end
        end
      end

      def find_and_authorize
        @computation = Computation.
                       joins(pipeline: :patient).
                       find_by(patients: { case_number: params[:patient_id] },
                               pipelines: { iid: params[:pipeline_id] },
                               pipeline_step: params[:id])
        @pipeline = @computation.pipeline
        @patient = @pipeline.patient

        authorize(@computation)
      end

      def prepare_to_show_computation
        @computations = @pipeline.computations.flow_ordered

        if load_versions?
          @versions = Gitlab::Versions.
                      new(repo, force_reload: params[:force_reload]).call
        end

        @run_modes = step.try(:run_modes) if updatable?
      end

      def step
        @computation.step
      end

      def repo
        @repo ||= Rails.application.
                  config_for('eurvalve')['git_repos'][@computation.pipeline_step]
      end

      def load_versions?
        repo && updatable?
      end

      def updatable?
        policy(@computation).update?
      end
    end
  end
end<|MERGE_RESOLUTION|>--- conflicted
+++ resolved
@@ -21,11 +21,7 @@
       end
 
       def update
-<<<<<<< HEAD
-        @computation.assign_attributes(permitted_attributes(@computation)) if @computation.scripted?
-=======
         @computation.assign_attributes(permitted_attributes(@computation))
->>>>>>> c44fb528
         if run_computation
           redirect_to patient_pipeline_computation_path(@patient, @pipeline, @computation),
                       notice: I18n.t("computations.update.started_#{@computation.mode}")
