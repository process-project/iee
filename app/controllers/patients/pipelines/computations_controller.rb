--- conflicted
+++ resolved
@@ -71,8 +71,6 @@
         @computation.step
       end
 
-<<<<<<< HEAD
-=======
       def repo
         @repo ||= step.try(:repository)
       end
@@ -81,7 +79,6 @@
         repo && updatable?
       end
 
->>>>>>> d986707a
       def updatable?
         policy(@computation).update?
       end
