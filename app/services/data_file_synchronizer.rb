class DataFileSynchronizer < ProxyService
  def initialize(patient, user, options = {})
    super(user, options[:storage_url] || storage_url, options)
    @patient = patient
    @user = user
  end

  # Contacts EurValve file storage and updates the list of DataFiles
  # related to a patient.
  def call
    if !@patient || @patient.case_number.blank?
      report_problem(:no_case_number)
    elsif @proxy.blank?
      report_problem(:no_proxy)
    else
      response = connection.get(@patient.case_number)

      case response.status
        when 200 then parse_response(response.body)
        when 408 then report_problem(:timed_out, response: response)
        else report_problem(:request_failure, response: response)
      end
    end
  rescue
    report_problem(:invalid_response)
  end

  private

  def storage_url
    Rails.application.config_for('eurvalve')['storage_url']
  end

  def parse_response(body)
    remote_names = []
    current_names = @patient.data_files.pluck(:name)

    # Add DataFiles that are not yet present for @patient
    JSON.parse(body).each do |file|
      next if file['is_dir']
      data_type = recognize_data_type(file['name'])
      if data_type
        unless current_names.include?(file['name'])
          DataFile.create(name: file['name'],
                          data_type: data_type,
                          handle: construct_handle(file['name']),
                          patient: @patient)
        end
        remote_names << file['name']
      end
    end

    # Remove DataFiles which are no longer stored
    @patient.data_files.each do |data_file|
      unless remote_names.include? data_file.name
        data_file.destroy!
        Rails.logger.info(
          I18n.t('data_file_synchronizer.file_removed',
                 name: data_file.name,
                 patient: @patient.case_number)
        )
      end
    end
  end

<<<<<<< HEAD
=======
  def construct_handle(filename)
    case_directory = Rails.application.config_for('eurvalve')['handle_url']
    case_directory += '/' unless case_directory.end_with?('/')
    case_directory += @patient.case_number
    case_directory + '/' + filename
  end

  def encode_proxy(proxy)
    proxy ? Base64.encode64(proxy).gsub!(/\s+/, '') : nil
  end

>>>>>>> 0aed4228
  def recognize_data_type(name)
    case name
    when 'fluidFlow.cas' then 'fluid_virtual_model'
    when 'structural_vent.dat' then 'ventricle_virtual_model'
    when /fluidFlow.*.dat/ then 'blood_flow_result'
    when /fluidFlow.*.cas/ then 'blood_flow_model'
    else nil
    end
  end

  def report_problem(problem, details = {})
    details.merge!({
      patient: @patient.try(:case_number),
      user: @user.try(:name),
      code: details[:response].try(:code)
    })

    # TODO FIXME Add Raven Sentry notification; issue #32

    Rails.logger.tagged(self.class.name) do
      Rails.logger.warn I18n.t("data_file_synchronizer.#{problem}", details)
      Rails.logger.info(details[:response].body) if details[:response]
    end
  end
end<|MERGE_RESOLUTION|>--- conflicted
+++ resolved
@@ -63,8 +63,6 @@
     end
   end
 
-<<<<<<< HEAD
-=======
   def construct_handle(filename)
     case_directory = Rails.application.config_for('eurvalve')['handle_url']
     case_directory += '/' unless case_directory.end_with?('/')
@@ -72,11 +70,6 @@
     case_directory + '/' + filename
   end
 
-  def encode_proxy(proxy)
-    proxy ? Base64.encode64(proxy).gsub!(/\s+/, '') : nil
-  end
-
->>>>>>> 0aed4228
   def recognize_data_type(name)
     case name
     when 'fluidFlow.cas' then 'fluid_virtual_model'
