--- conflicted
+++ resolved
@@ -6,100 +6,80 @@
       super(user)
       @on_finish_callback = options[:on_finish_callback]
       @updater = options[:updater]
-<<<<<<< HEAD
-      @logger = Loggger.new("log/alfa")
     end
 
     def my_logger
-      @@my_logger ||= Logger.new("#{Rails.root}/log/alfa.log")
-=======
-      @logger = Logger.new(Rails.root.join('log', 'alfa.log'))
->>>>>>> 7bbcd19d
+      @@my_logger ||= Logger.new(Rails.root.join('log', 'alfa.log'))
     end
 
     def call
       active_computations.each do |computation|
-<<<<<<< HEAD
-        response = connection.get(@job_status_path + computation.id)
-        http_status = response.status
-        if http_status == 200
-          body = JSON.parse(response.body)
-          job_status = body["status"]
-          message = body["message"]
-        else          
-          my_logger.info("Bad response")
-          my_logger.info("Response status: #{response.status}")
-          my_logger.info("Response body: #{response.body}")
-
-          body = JSON.parse(response.body)
-          job_status = body["status"]
-          message = body["message"]
-          my_logger.info("job_status: #{job_status}")
-          my_logger.info("message: #{message}")
-=======
-        response = connection.get(status_path + "/" + computation.job_id)
-        @logger.info("Response from update: #{response.body}")
-
-        # TODO Jasiu
+        response = make_request(computation)
         case response.status
-        when 200 then success(computation, response.body)
-        when 422 then error(response.body, :timeout)
-        else error(response.body, :internal)
->>>>>>> 7bbcd19d
+        when 200 success(computation, response)
+        else error(computation, response)
         end
-        # end TODO Jasiu
       end
     end
 
     private
 
-    # TODO Jasiu
-    def success(computation, body)
-      parsed_body = JSON.parse(body, symbolize_names: true)
-      update_computation(computation, parsed_body[:status], parsed_body[:message])
+    def active_computations
+      @ac ||= @user.computations.submitted_rest
     end
-    # end TODO Jasiu
 
-<<<<<<< HEAD
-    def update_computation(computation, new_status, message)
+    def make_request(computation)
+      connection.get job_status_path(computation)
+    end
+
+    def job_status_path(computation)
+      Rails.application.config_for('process')['rest']['job_status_path'] + "/" + computation.job_id   
+    end
+
+    def success(computation, response)
+      my_logger.info("success")
+      my_logger.info("response.status: #{response.status}")
+      my_logger.info("response.body: #{response.body}")
+
+      body = JSON.parse(response.body, symbolize_names: true)
+      job_status = body[:status]
+      # TODO: maybe some handling of message in non-error case body[:message]
+
+      my_logger.info("job_status: #{job_status}")
+
+      update_computation(computation, job_status)
+    end
+
+    def error(computation, response)
+      my_logger.info("error")
+      my_logger.info("Response.status: #{response.status}")
+      my_logger.info("Response.body: #{response.body}")
+
+      if not response.body.nil?
+        body = JSON.parse(response.body, symbolize_names: true)
+        message = body[:message]
+      end
+      
+      message ||= "Unknown error"
+      @computation.update_attributes(status: "error",
+                                     error_message: message)
+
+      my_logger.info("job_status: #{job_status}")
+      my_logger.info("message: #{message}")
+
+      update_computation(computation, "error", message)
+    end
+
+    def update_computation(computation, new_status, message=nil)
       return if new_status == computation.status
       if new_status == "error"
         computation.update_attributes(status: new_status, error_message: message)
       else
         computation.update_attributes(status: new_status)
-=======
-    # TODO Jasiu
-    def update_computation(computation, status, message)
-      new_status = status.downcase
-
-      if new_status != "error"
-        current_status = computation.status
-
-        computation.update_attributes(status: new_status)
-        on_finish_callback(computation) if computation.status == 'ok'
-        update(computation) if current_status != new_status
-      else
-        computation.update_attributes(status: new_status, error_message: message)
-      end
-    end
-    # end TODO Jasiu
-
-
-    # TODO Jasiu
-    def error(body, error_type)
-      Rails.logger.tagged(self.class.name) do
-        Rails.logger.warn(
-          I18n.t("rest.#{error_type}", user: @user&.name, details: body)
-        )
->>>>>>> 7bbcd19d
+        # TODO: maybe some handling of message in non-error case
       end
       on_finish_callback(computation) if computation.status == 'finished'
       update(computation)
-    end
-    # end TODO Jasiu
-
-    def active_computations
-      @ac ||= @user.computations.submitted_rest
     end
 
     def on_finish_callback(computation)
@@ -109,9 +89,5 @@
     def update(computation)
       @updater&.new(computation)&.call
     end
-
-    def status_path
-      Rails.application.config_for('process')['rest']['job_status_path']    
-    end
   end
 end