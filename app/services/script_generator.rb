# frozen_string_literal: true

require 'erb'

class ScriptGenerator
  attr_reader :computation

  delegate :pipeline, to: :computation
  delegate :patient, to: :pipeline
  delegate :user, to: :pipeline
  delegate :revision, to: :computation
  delegate :patient, to: :pipeline
  delegate :token, to: :user
  delegate :case_number, to: :patient

  def initialize(computation, template)
    @computation = computation
    @template = template
  end

  def call
    @template && ERB.new(@template, nil, '-').result(binding)
  end

  def grant_id
    Rails.application.config_for('eurvalve')['grant_id']
  end

  def ssh_download_key
    File.read(Rails.application.config_for('eurvalve')['git_download_key'])
  end

  def stage_in(options = {})
    if options.keys.include?(:data_file_type)
      filename, url = extract_request_data_for_type(options)
    elsif options.keys.include?(:path)
      filename, url = extract_request_data_for_path(options)
    else
      Rails.logger.error('stage_in needs either data_file_type or path in argument hash.')
      raise ArgumentError, 'stage_in needs either data_file_type or path in argument hash.'
    end

<<<<<<< HEAD
    "curl -H \"Authorization: Bearer #{token}\""\
      " \"#{url}\" >> \"$SCRATCHDIR/#{filename}\""
=======
    "curl -H \"Authorization: Bearer #{user.token}\" \"#{url}\" "\
      ">> \"$SCRATCHDIR/#{filename}\" #{'--fail' unless options[:optional]}"
>>>>>>> 5c1b9a2b
  end

  def stage_out(relative_path, filename = nil)
    filename ||= File.basename(relative_path)

    "curl -X PUT --data-binary @#{relative_path} "\
      '-H "Content-Type:application/octet-stream"'\
      " -H \"Authorization: Bearer #{token}\""\
      " \"#{File.join(pipeline.outputs_url, filename)}\""
  end

  def pipeline_identifier
    "#{patient.case_number}-#{pipeline.iid}"
  end

  def setup_ansys_licenses
    <<~LICENSE_EXPORT
      export ANSYSLI_SERVERS=#{ansys_servers}
      export ANSYSLMD_LICENSE_FILE=#{ansys_license_file}
    LICENSE_EXPORT
  end

  def gitlab_clone_url
    Rails.application.config_for('application')['gitlab']['clone_url']
  end

  def clone_repo(repo)
    <<~CODE
      export SSH_DOWNLOAD_KEY="#{ssh_download_key}"
      ssh-agent bash -c '
        ssh-add <(echo "$SSH_DOWNLOAD_KEY");
        git clone #{gitlab_clone_url}:#{repo}'
    CODE
  end

  private

  def ansys_servers
    Rails.application.config_for('application')['ansys']['servers']
  end

  def ansys_license_file
    Rails.application.config_for('application')['ansys']['license_file']
  end

  def extract_request_data_for_type(options)
    data_file = pipeline.data_file(options[:data_file_type])
    filename = options[:filename] || data_file&.name
    url = data_file.url
    [filename, url]
  end

  def extract_request_data_for_path(options)
    url = File.join(Webdav::FileStore.url, Webdav::FileStore.path, options[:path])
    filename = options[:filename] || File.basename(options[:path])
    [filename, url]
  end
end<|MERGE_RESOLUTION|>--- conflicted
+++ resolved
@@ -40,13 +40,8 @@
       raise ArgumentError, 'stage_in needs either data_file_type or path in argument hash.'
     end
 
-<<<<<<< HEAD
-    "curl -H \"Authorization: Bearer #{token}\""\
-      " \"#{url}\" >> \"$SCRATCHDIR/#{filename}\""
-=======
-    "curl -H \"Authorization: Bearer #{user.token}\" \"#{url}\" "\
+    "curl -H \"Authorization: Bearer #{token}\" \"#{url}\" "\
       ">> \"$SCRATCHDIR/#{filename}\" #{'--fail' unless options[:optional]}"
->>>>>>> 5c1b9a2b
   end
 
   def stage_out(relative_path, filename = nil)
