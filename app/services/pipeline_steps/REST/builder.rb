--- conflicted
+++ resolved
@@ -1,11 +1,7 @@
 # frozen_string_literal: true
 
 module PipelineSteps
-<<<<<<< HEAD
-  module Singularity
-=======
   module REST
->>>>>>> c991bbc6
     class Builder
       def initialize(pipeline, name, parameter_values, parameters = [])
         @pipeline = pipeline
@@ -15,22 +11,11 @@
       end
 
       def call
-<<<<<<< HEAD
-        SingularityComputation.create!(
-          pipeline: @pipeline,
-          user: @pipeline.user,
-          pipeline_step: @name,
-          container_name: @parameter_values[:container_name],
-          container_tag: @parameter_values[:container_tag],
-          hpc: @parameter_values[:hpc],
-          parameter_values: @parameter_values.except(:container_name, :container_tag, :hpc)
-=======
         RESTComputation.create!(
           pipeline: @pipeline,
           user: @pipeline.user,
           pipeline_step: @name,
           parameter_values: @parameter_values
->>>>>>> c991bbc6
         )
       end
 
@@ -43,11 +28,7 @@
       end
 
       def parameter_attributes(parameters)
-<<<<<<< HEAD
-        attributes = [:container_name, :container_tag, :hpc]
-=======
         attributes = []
->>>>>>> c991bbc6
 
         parameters.each do |parameter|
           attributes.push parameter.label.to_sym
