# frozen_string_literal: true

module Pipelines
  class StepsConfig
    def initialize(flow, force_reload: false)
      @steps = Flow.steps(flow)
      @force_reload = force_reload
    end

    def call
<<<<<<< HEAD
      Hash[@steps.map { |step| [step.name, step.config(@force_reload)] }]
=======
      Hash[@steps.map { |step| [step.name, config(step)] }]
    end

    private

    def config(step)
      # Can be extended by other step types
      {
        tags_and_branches: tags_and_branches(step),
        deployment: %w[cluster cloud],
        run_modes: run_modes(step)
      }
    end

    def tags_and_branches(step)
      repo = step.try(:repository)
      Gitlab::Versions.new(repo, force_reload: @force_reload).call if repo
    end

    def repo(step)
      Rails.application.config_for('eurvalve')['git_repos'][step.name]
    end

    def run_modes(step)
      step.try(:run_modes)
>>>>>>> d986707a
    end
  end
end<|MERGE_RESOLUTION|>--- conflicted
+++ resolved
@@ -8,10 +8,7 @@
     end
 
     def call
-<<<<<<< HEAD
       Hash[@steps.map { |step| [step.name, step.config(@force_reload)] }]
-=======
-      Hash[@steps.map { |step| [step.name, config(step)] }]
     end
 
     private
@@ -36,7 +33,6 @@
 
     def run_modes(step)
       step.try(:run_modes)
->>>>>>> d986707a
     end
   end
 end