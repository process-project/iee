# Change Log
All notable changes to this project will be documented in this file.

The format is based on [Keep a Changelog](http://keepachangelog.com/)
and this project adheres to [Semantic Versioning](http://semver.org/).

Please view this file on the master branch, on stable branches it's out of date.

## [Unreleased]

### Added
- Reload pipeline step status on patient view (@mkasztelnik)
- Reload segmentation status after it is started (@mkasztelnik)
- Proper handling for rimrock computation start failure (@mkasztelnik)
- Execution time updated each second for active computation (@mkasztelnik)
<<<<<<< HEAD
- First version of automatic patient synchronization machinery (@Nuanda)
=======
- Pipeline specific input (@mkasztelnik)
>>>>>>> 7bbdaf30

### Changed
- Labels for pipelines list view improved (@mkasztelnik)
- Segmentation temp file is removed from local disc after it is transferred into
  segmentation Philips service (@mkasztelnik)
- Use stages instead of types in Gitlab CI yml (@mkasztelnik)
- Upgrade to rubocop 0.51.0 (@mkasztelnik)
- Use addressable gem to parse URLs (@mkasztelnik)
- Upgraded rails into 5.1.4 and other gems into latest supported versions (@mkasztelnik)
- Change `factory_girl` into `factory_bot` (@mkasztelnik)
- Use preconfigured docker image for builds (@mkasztelnik)
- Extracted DataSets::Client from Patients::Details for reusability (@Nuanda)
- Lock redis version into 3.x (@mkasztelnik)
- New patient case widget to reflect new developments in pipelining (@Nuanda)

### Deprecated

### Removed

### Fixed
- Remove n+1 query when updating computation status (@mkasztelnik)
- Sidebar's hamburger button is operational properly toggling the left menu (@dharezlak)
- Fix patient web socket unsubscribe (@mkasztelnik)
- Patient and pipeline creation silent failures (@jmeizner)

### Security

## 0.7.0

### Added
- Show started rimrock computation source link (@mkasztelnik)
- Parameter extraction pipeline step (@amber7b)
- Automatic and manual pipeline execution mode (@mkasztelnik)
- Pipeline flows (pipeline with different steps) (@jmeizner)
- Configure redis based cache (@mkasztelnik)
- Add cache for repositories tags and versions (@mkasztelnik)
- Manual gitlab-ci push master to production step (@mkasztelnik)
- Patient details are fetched from the external data set service and shown in the patient page (@dharezlak)
- Possibility to configure automatic pipeline steps during pipeline creation (@mkasztelnik)
- Wrench automatic pipeline step icon when configuration is needed (@mkasztelnik)
- Add extra pipeline steps for CFD, ROM, 0D, PV visualization and uncertainty analysis (@amber7b)
- Computation update interval can be configured using ENV variable (@mkasztelnik)
- Add loading indicator when reloading current pipeline step (@mkasztelnik)
- Show manual pipeline steps during pipeline creation (@mkasztelnik)
- External data set service is called to fetch patient's inferred details (@dharezlak)
- Additional mocked pipelines and pipelines steps (@mkasztelnik)
- Show pipeline details (flow and owner) (@Nuanda)
- Design new pipeline disabled button (@mkasztelnik)
- Links to 4 EurValve datasets query interfaces (@mkasztelnik)
- Add possibility to configure data sets site path though ENV variable (@mkasztelnik)
- Add link to segmentation status output directory (@mkasztelnik)
- Show computation error message (@mkasztelnik)
- Gitlab endpoint can be configured using ENV variable (@mkasztelnik)
- Gitlab clone url can be configured though ENV variable (@mkasztelnik)
- Add `clone_repo(repo)` script generator helper (@mkasztelnik)

### Changed
- Segmentation run mode can be configured using yaml or ENV variable (@mkasztelnik)
- Default segmentation run mode changed into 3 (@mkasztelnik)
- Patient.case_number now used as patient ID in HTTP requests (@amber7b)
- Computation update interval changed into 30 seconds (@mkasztelnik)
- Load patient details only when needed (@mkasztelnik)
- Patient's case number is now easily available in the script generator (@dharezlak)
- Fetch patient details timeout set to 2 seconds (@mkasztelnik)
- Patient details loaded using ajax (@mkasztelnik)
- Don't show run segmentation button when segmentation is active (@mkasztelnik)
- Don't show blank option for pipeline mode (@mkasztelnik)
- Patient age inferred value expressions changed to conform with values coming from real data sets (@dharezlak)
- File browsers embedded in the pipeline views sort contents by date descendingly (@dharezlak)

### Deprecated

### Removed

### Fixed
- Output from one pipeline is not taken as different pipeline input (@mkasztelnik)
- Change step status after segmentation is submitted (@mkasztelnik)
- Error when deleting a pipeline which has data files (@jmeizner)
- Set segmentation status to failure when zip cannot be unzipped (@jmeizner)
- Don't create webdav structure when pipeline cannot be created (@mkasztelnik)
- Show error details when pipeline cannot be created (@mkasztelnik)
- Fix proxy expired email title (@mkasztelnik)
- JSON query requesting inferred patient details updated to comply with data set service's new API (@dharezlak)
- Don't show run button when manual pipeline and proxy is not valid (@mkasztelnik)
- Update computation status after computation is started (@mkasztelnik)
- Extract computations_helper GitLab host name to an env variable (@Nuanda)

### Security

## 0.6.1

## Fixed
- Fix segmentation status update after WebDav computation finished (@mkasztelnik)

## 0.6.0

### Added
- rack-attack bans are logged to `log/rack-attack.log` (@mkasztelnik)
- Show user email in admin users index view (@mkasztelnik)
- Pipeline step script generation uses ERB templates (@mkasztelnik)
- Blood flow computation is self-contained - Ansys files are downloaded from git
  repository (@mkasztelnik)
- Gitlab integration services (list branches/tags and download specific file) (@amber7b)
- Comparison of image files in pipeline comparison view (@amber7b)
- Fetch computation slurm start script from Gitlab (@mkasztelnik)
- Pipeline comparison view uses OFF viewers to show 3D mesh differences (@dharezlak)
- Enabled selection of rimrock computation version (@jmeizner, @mkasztelnik)
- Brakeman security errors check is executed by Gitlab CI (@mkasztelnik)
- Data sets API reference added to the Help section as a separate entry (@dharezlak)
- Use action cable (web sockets) to refresh computation (@mkasztelnik)
- Computation stores information about selected tag/branch and revision (@mkasztelnik)
- Pipelines comparison shows sources diff link to GitLab (@Nuanda)

### Changed
- Upgrade to ruby 2.4.1 (@mkasztelnik)
- Upgrade dependencies (@mkasztelnik)
- Upgrade to rails 5.1.2 (@mkasztelnik)
- Update rubocop to 0.49.1 (@mkasztelnik)
- Move `Webdav::Client` into `app/models` to avoid auto loading problems (@mkasztelnik)
- OFF viewer's height in pipeline's compare mode takes half of the available width (@dharezlak)
- Patient case_number is checked for unsafe characters (@Nuanda)

### Deprecated

### Removed

### Fixed
- Patient left menu focus when showing patient pipeline computation (@mkasztelnik)
- Avoid n+1 queries in patient view (@mkasztelnik)
- Disable turbolinks in links to cloud view (turbolinks does not work well with GWT) (@mkasztelnik)
- Fix random failing test connected with html escaping user name in generated emails (@mkasztelnik)
- Fix content type mismatch for file stage out (@mkasztelnik)
- Turn on `files` integration tests (@mkasztelnik)
- Fix missing tooltip messages for queued computation state (@mkasztelnik)
- Preventing WebDAV folder creation for patients with incorrect case_number (@Nuanda)

### Security

## 0.5.0

### Added
- Pipelines have own DataFiles which represent produced results (@Nuanda)
- Pipelines comparison view which present differences between files of two Pipelines (@Nuanda)
- Segmentation output is unzipped into pipeline directory (@amber7b, @mkasztelnik)
- Store in FileStore heart model computation PNG results (@mkasztelnik).
- Integration tests (tag "files") are run by GitlabCI (@mkasztelnik)

### Changed
- File browser template for multiple embed mode created (@dharezlak)
- WebDAV synchronisation takes care for pipeline-related and patient input files (@Nuanda)
- Computations are executed in the pipeline scope (@mkasztelnik)
- Move FileStore configuration into one place (@mkasztelnik)
- Make patient `case_number` factory field unique (@mkasztelnik)
- Redirect user back to previous page after proxy is regenerated successfully (@mkasztelnik)
- Prefix is removed from segmentation outputs (@mkasztelnik)
- Show compare two pipelines button only when there is more than on pipeline (@mkasztelnik)

### Deprecated

### Removed
- DataFile#handle removed since it is not going to be used anymore (@Nuanda)

### Fixed
- Policy management API handles paths with escaped characters well and limits path scope to a single service (@dharezlak)
- Move and copy policy API calls handle well resources with escaped characters (@dharezlak)
- Copy and move destinations for policy management API treated as pretty paths for proper processing (@dharezlak)
- JS resources required for the OFF viewer are loaded in the file browser direct embed mode (@dharezlak)
- Resource pretty path decodes and encodes values according to URI restrictions (@dharezlak)
- Local path exclusion validation query fixed (@ddharezlak)
- Proxy warning is shown only for active Rimrock computations (@mkasztelnik)
- Correct computation tooltip text on pipelines list (@mkasztelnik)
- When removing policies via API access method existence check is scoped to a given service (@dharezlak)
- Set Rimrock computation job id to nil while restarting computation (@mkasztelnik)
- Show missing patient outputs on pipeline diff view (@mkasztelnik)
- Path processing fixed for policy move/copy operations invoked via API (@dharezlak)
- Set correct order for pipelines computations (@mkasztelnik)

### Security

## 0.4.4

### Changed
- JWT token parameter name changed to access_token for the data sets subpage request URL (@dharezlak)

## 0.4.3

### Fixed
- JWT token passed as a URL query parameter for the data sets subpage (@dharezlak)

## 0.4.2

### Changed
- JWT token structure description updated (information about `sub` record)
  in documentation (@mkasztelnik)

## 0.4.1

### Changed
- `sub` changed from integer into string (which is required by specification) (@mkasztelnik)

## 0.4.0

### Added
- Basic rack-attack configuration (@mkasztelnik)
- Patient pipelines (@mkasztelnik)
- Patient/Pipeline file store structure is created while creating/destroying
  patient/pipeline (@mkasztelnik)
- Segmentation patient case pipeline step (@tbartynski)
- User id was added into JWT token using `sub` key (@mkasztelnik)

### Changed
- Update rubocop into 0.47.1, fix new discovered offenses (@mkasztelnik)
- JWT token expiration time extended to 6 hours (@mkasztelnik)
- Change zeroclipboard into clipboard.js because support for flash is dropped (@mkasztelnik)
- Factories fields which should be unique use unique Faker methods (@mkasztelnik)
- Simplify Webdav operations for FileStore and OwnCloud (@mkasztelnik)

### Deprecated

### Removed
- PLGrid left menu removed since we are not showing any item there (@mkasztelnik)
- PLGrid patient data synchronizer removed. FileStore is the only supported backend (@mkasztelnik)

### Fixed
- Left menu can be scrolled when high is small (@mkasztelnik)
- Policy API filters policies according to the service identified by the passed id (@dharezlak)
- A 404 error code is returned instead of the 500 code when copying/moving policy
  for a non-existent source policy (@dharezlak)
- All user groups assignments are removed while user is deleted from the system (@mkasztelnik)

### Security

## 0.3.4

### Changed
- Default Patient Case File Synchronizer changed into WebDav (@mkasztelnik)

## 0.3.3

### Fixed
- Data sets page url can be overwritten with an environment property (@dharezlak)


## 0.3.2

### Fixed

- Fixed pushing tag into production from different branch than master (@mkasztelnik)


## 0.3.1

### Fixed

- Policy API filters policies according to the service identified by the passed id (@dharezlak)


## 0.3.0

### Added
- PLGrid proxy details shown in the profile view, warning shown when proxy is
  outdated while active computations are present (@mkasztelnik)
- Support for running specs with JS support (@mkasztelnik)
- When a computation finishes the patient view is automatically reloaded in order
  to show the user the latest files produced by the computation (@Nuanda)
- OD Heart model is now incorporated in the patient case pipeline (@Nuanda)
- Show alert when unable to update patient files or run computations
  because PLGrid proxy is outdated (@mkasztelnik)
- User with active computations is notified (via email) while proxy expired (@mkasztelnik)
- Users management view redesigned, added possibility to remove user by admin (@mkasztelnik)
- Set plgrid login in OpenId request while regenerating proxy certificate (@mkasztelnik)
- Long living JWT tokens can be generated using internal API (@mkasztelnik)
- Resource paths support wildcard characters through UI and API (@dharezlak)
- User can download patient case computation stdout and stderr (@mkasztelnik)
- Data sets view from an external server was integrated as an iframe (@dharezlak)

### Changed
- Make jwt pem path configurable though system variable (@mkasztelnik)
- Externalize JWT token generation from user into separate class (@mkasztelnik)
- Make PDP URI and access method case insensitive (@mkasztelnik)
- Improve service URL form placeholder (@mkasztelnik)
- Externalize PLGrid grant id into configuration file (@mkasztelnik)
- Rename `User.with_active_computations` into `User.with_submitted_computations` (@mkasztelnik)
- Corrected SMTP config to include Auth support (@jmeizner)
- Updated PDP and Services documentation (@jmeizner)
- Update rails into 5.0.2 and other dependencies (@mkasztelnik)
- Make Computation a base class for more specialized classes (@tomek.bartynski)
- Introduced WebdavComputation and RimrockComputation that inherit from Computation class (@tomek.bartynski)
- Patient Case pipeline is now hardcoded in Patient model (@tomek.bartynski)
- Implemented classes that run Blood Flow Simulation and Heart Model Computation pipeline steps (@tomek.bartynski)

### Deprecated

### Removed

### Fixed
- Correct default pundit permission denied message is returned when no custom message is defined (@mkasztelnik)
- Missing toastr Javascript map file added (@mkasztelnik)
- Show add group member and group management help only to group group owner (@mkasztelnik)
- Unify cloud resources view with other views (surrounding white box added) (@mkasztelnik)
- Fix path parsing when alias service name is used in PDP request (@mkasztelnik)
- PLGrid profile view visible only for connected accounts (@mkasztelnik)
- PDP - wildcard at the beginning and end of resource path should not be default (@mkasztelnik)

### Security


## 0.2.0

### Added
- Application version and revision in layout footer (@mkasztelnik)
- Pundit authorized error messages for groups and services (@mkasztelnik)
- Notifications are using the JS toastr library for fancier popups (@dharezlak)
- The file store component uses portal's notification system to report errors (@dharezlak)
- Service owner can manage local policies through UI (@mkasztelnik)
- Unique user name composed with full name and email (@mkasztelnik)
- Embed atmosphere UI into cloud resources section (@nowakowski)

### Changed
- Redirect status set to 302 instead of 404 (when record not found), 401 (when
  user does not have permission to perform action) to avoid ugly "You are being
  redirected" page (@mkasztelnik)
- PDP denies everything when user is not approved (@mkasztelnik)
- Add/remove group members redesigned (@mkasztelnik)
- Update rubocop and remove new offenses (@mkasztelnik)
- Update project dependencies (@mkasztelnik)
- Update rubocop to 0.46.0, remove new discovered offences (@mkasztelnik)
- Update to rails 5.0.1 (@mkasztelnik)

### Deprecated

### Removed

### Fixed
- Service factory that used to randomly produce invalid objects (@tomek.bartynski)
- Edit/destroy group buttons visible only for group owners (@mkasztelnik)
- Administration side menu item displayed only if it is not empty (@tomek.bartynski)
- Corresponding resource entities are removed when policy API called with
  only a `path` param (@dharezlak)

### Security


## 0.1.0

### Added
- Basic project structure (@mkasztelnik, @dharezlak)
- Use [gentelalla](https://github.com/puikinsh/gentelella) theme (@dharezlak, @mkasztelnik)
- Integration with PLGrid openId (@mkasztelnik)
- Accepting new users by supervisor (@dharezlak)
- Policy Decision Point (PDP) REST API (@mkasztelnik)
- JWT Devise login strategy (@mkasztelnik)
- JWT configuration (@tomek.bartynski)
- Resource and permission management (@dharezlak)
- Patient case POC (@Nuanda)
- Sentry integration (@mkasztelnik)
- Get user gravatar (@mkasztelnik)
- Store PLGrid proxy in DB while logging in using PLGrid openId (@mkasztelnik)
- JWT token expiry set to 1 hour (@tomek.bartynski)
- Help pages for REST API (@mkasztelnik)
- Custom error pages (@mkasztelnik)
- Group hierarchies performance tests (@tomek.bartynski)
- Push patient case files into PLGrid using PLGData (@Nuanda)
- Use Rimrock for PLGrid job submission (@mkasztelnik)
- Approve user account after PLGrid login (@mkasztelnik)
- Asynchronous email sending (@mkasztelnik)
- Notify supervisors after new user registered (@mkasztelnik)
- Find resources using regular expressions (@dharezlak)
- Introduce service (@mkasztelnik)
- WebDav file browser (@dharezlak)
- REST interface for local resource management (@dharezlak)
- User profile page (@mkasztelnik)
- Project description (@amber7b, @mkasztelnik, @dharezlak)
- Sent confirmation email after user account is approved (@mkasztelnik)
- Setup continuous delivery (@tomek.bartynski)
- Setup rubocop (@tomek.bartynski)
- Service ownership (@Nuanda)
- Delegate user credentials in service resource management REST API (@mkasztelnik)
- Service management UI (@Nuanda, @mkasztelnik)
- Group management UI (@mkasztelnik)
- Show service token on show view (@mkasztelnik)
- Deploy to production when tag is pushed into remote git repository (@tomek.bartynski)
- Group hierarchies management UI (@mkasztelnik)
- Add new registered user into default groups (@mkasztelnik)
- Resource management REST API documentation (@dharezlak)
- Service aliases (@jmeizner)
- Issue and merge request templates (@mkasztelnik)
- Rake task for generating sample data for development purposes (@tomek.bartynski)
- Users can set Access Methods for new and existing Services (@Nuanda)
- There are global Access Methods which work for all Services (@Nuanda)
- Bullet gem warns about database queries performance problems (@tomek.bartynski)
- Omnipotent admin (@Nuanda)
- Global resource access policies management UI (@mkasztelnik)
- Additional attribute with policy proxy URL is passed to the file store browser (@dharezlak)
- Provide help panels for resource actions (@nowakowski)
- Hint regarding resource paths in global policies tab (@tomek.bartynski)
- Support path component in service uri (@tomek.bartynski)

### Changed
- Upgrade to Rails 5 (@mkasztelnik, @Nuanda)
- Left menu refactoring - not it is server side rendered (@mkasztelnik)
- Simplify login form pages using `simple_form` wrapper (@mkasztelnik)
- Resource separation into `global` and `local` (@dharezlak)
- Unify UIs for all CRUD views (@mkasztelnik)
- WebDav browser JS files obtained from a dedicated CDN (@dharezlak)
- Delete service ownership when user or service is destroyed (@mkasztelnik)
- Service views refactoring - separation for global/local policies management (@mkasztelnik, @Nuanda)
- Rewrite migrations to avoid using ActiveRecord (@amber7b)
- Increase fade out time for flash messages into 10 seconds (@mkasztelnik)
- Go to new user session path after logout (@mkasztelnik)
- Got to new user session path after logout (@mkasztelnik)
- Added a spec checking for correct removal of only policies specified by the API request parameter (@dharezlak)
- File store view uses a common layout (@dharezlak)
- Service uri must not end with a slash (@tomek.bartynski)
- Resource path must start with a slash (@tomek.bartynski)
- Removed path unification in Resource model (@tomek.bartynski)
- Update to sidekiq 4.2.2 and remove unused anymore sinatra dependency (@mkasztelnik)
- Administrator is able to see all registered services (@mkasztelnik)
- Fixed path field in a form for Resource (@tomek.bartynski)

### Deprecated

### Removed
- Remove webdav specific access methods from seeds (@mkasztelnik)

### Fixed
- Improve service URI validation (@Nuanda)
- Fix extra spaces in markdown code blocks (@mkasztelnik)
- Disable turbolinks on WebDav browser view to make GWT work (@mkasztelnik)
- Fix group validation - at last one group owner is needed (@mkasztelnik)
- Policies do not forbid access for access methods which they do not define (@Nuanda)
- Make icheck work with turbolinks (@mkasztelnik)
- Make zero clipboard work with turbolinks (@mkasztelnik)
- Don't allow to create group without group owner (@mkasztelnik)
- Show notice information to the user after new account created that account needs to
  be approved by supervisor (@mkasztelnik)
- Show `new` view instead of `edit` while creating new group and validation failed (@mkasztelnik)
- Remove n+1 query for service ownership in Services#index view (@Nuanda)
- Made it possible to navigate to Service#show with a click if a service had no name (@Nuanda)
- Content passed to the file store JS browser sanitized to prevent XSS attacks (@dharezlak)
- Turbolinks disabled directly on the Files link (@dharezlak)
- PDP returns 403 when `uri` or `access_method` query params are missing (@mkasztelnik)
- Fix missing translations on service list and service show views (@mkasztelnik, @Nuanda)
- Fix n+1 queries problems in service and group sections (@mkasztelnik)
- Check service policy only once on global policies view (@mkasztelnik)
- More advance validation for service `uri` overridden (@jmeizner)
- Policy management API documentation corrected (@dharezlak)
- Fix duplicates and missing part of `Service#show` (@jmeizner)
- Policy API uses a service reference when querying for access methods (@dharezlak)

### Security<|MERGE_RESOLUTION|>--- conflicted
+++ resolved
@@ -13,11 +13,8 @@
 - Reload segmentation status after it is started (@mkasztelnik)
 - Proper handling for rimrock computation start failure (@mkasztelnik)
 - Execution time updated each second for active computation (@mkasztelnik)
-<<<<<<< HEAD
+- Pipeline specific input (@mkasztelnik)
 - First version of automatic patient synchronization machinery (@Nuanda)
-=======
-- Pipeline specific input (@mkasztelnik)
->>>>>>> 7bbdaf30
 
 ### Changed
 - Labels for pipelines list view improved (@mkasztelnik)
