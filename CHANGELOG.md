# Change Log
All notable changes to this project will be documented in this file.

The format is based on [Keep a Changelog](http://keepachangelog.com/)
and this project adheres to [Semantic Versioning](http://semver.org/).

Please view this file on the master branch, on stable branches it's out of date.

## Unreleased

### Added
- Patients API (@mkasztelnik)
- Accepting `file.zip` as a correct input for segmentation (@Nuanda)

### Changed
<<<<<<< HEAD
- Exclude process-* tags from the EurValve CI (@jmeizner)
=======
- Segmentation output files have shorter names (@Nuanda)
>>>>>>> 1e947d45

### Deprecated

### Removed

### Fixed
- Fixed GitLab integration spec (@Nuanda)

### Security

## 0.10.0

### Added
- User can select segmentation run mode before start (@mkasztelnik)
- Possibility to configure custom Ansys licenses for pipeline computation (@mkasztelnik)
- `pipeline_identifier` `case_number` and `token` computation script helpers (@mkasztelnik)

### Changed
- Use Gitlab review procedure instead of labels (@mkasztelnik)
- `stage_in` returns error code when unable to download FileStore file (@mkasztelnik)
- Set JWT token expiration time to 24h (@mkasztelnik)

### Deprecated

### Removed
- Computation script repositories removed from `eurvalve.yml`, step repository
  configuration used instead (@mkasztelnik)

### Fixed
- Fix unused pipeline title missing (@mkasztelnik)

### Security

## 0.9.1

### Security
- Upgrade Sprockets gem to avoid CVE-2018-3760 vulnerability (@mkasztelnik)

## 0.9.0

### Added
- Added AVD/MVD ratio to patients' statistics (@Nuanda)
- Profile link for left avatar picture and user name (@mkasztelnik)
- Colors for patient tile connected with last pipeline status (@mkasztelnik)
- Instruction how to remove concrete IP from rack-attack fail2ban list (@mkasztelnik)
- User cannot be removed or blocked when she/he owns exclusively group (@mkasztelnik)
- Button to minimize left menu is visible always (@mkasztelnik)
- Dedicated information about deleted pipeline owner (@mkasztelnik)

### Changed
- Reintegration of segmentation service using File Store in place of OwnCloud (@jmeizner)
- Remove `brakeman` from `Gemfile` and use latest version while executing
  `gitab-ci` checks (@mkasztelnik)
- Trigger segmentation start after whole input file is uploaded (@mkasztelnik)

### Deprecated

### Removed
- Remove `faker` gem and replace it with `factory_bot` sequences (@mkasztelnik)

### Fixed
- Patients' statistics work correctly when turbolink-loaded (@Nuanda)
- Fix `GITLAB_HOST` markup formatting in `README.md` (@mkasztelnik)

### Security

## 0.8.0

### Added
- Reload pipeline step status on patient view (@mkasztelnik)
- Reload segmentation status after it is started (@mkasztelnik)
- Proper handling for rimrock computation start failure (@mkasztelnik)
- Execution time updated each second for active computation (@mkasztelnik)
- Pipeline specific input (@mkasztelnik)
- Patient clinical details now includes patient's state (preop/postop) (@Nuanda)
- New statistics about the current state of EurValve's prospective cohort (@Nuanda)

### Changed
- Labels for pipelines list view improved (@mkasztelnik)
- Segmentation temp file is removed from local disc after it is transferred into
  segmentation Philips service (@mkasztelnik)
- Use stages instead of types in Gitlab CI yml (@mkasztelnik)
- Upgrade to rubocop 0.51.0 (@mkasztelnik)
- Use addressable gem to parse URLs (@mkasztelnik)
- Upgraded rails into 5.1.4 and other gems into latest supported versions (@mkasztelnik)
- Change `factory_girl` into `factory_bot` (@mkasztelnik)
- Use preconfigured docker image for builds (@mkasztelnik)
- Extracted DataSets::Client from Patients::Details for reusability (@Nuanda)
- Lock redis version into 3.x (@mkasztelnik)
- New patient case widget to reflect new developments in pipelining (@Nuanda)
- Flow model class which stores information about pipeline flow steps (@mkasztelnik)
- Switch from PhantomJS into Chrome headless (@mkasztelnik)
- Add escaping in the documentation pdp curl example (@mkasztelnik)
- Unique while fetching resources in pdp (@mkasztelnik)
- Change comparison `show` method to `index` (@mkasztelnik)
- Pipeline steps definition refactored and generalized (@mkasztelnik)
- Change defaults for data sets (@mkasztelnik)
- Change the default root path to patients index (@Nuanda)
- Renamed `not_used_flow` into `unused_steps` (@mkasztelnik)

### Deprecated

### Removed

### Fixed
- Remove n+1 query when updating computation status (@mkasztelnik)
- Sidebar's hamburger button is operational properly toggling the left menu (@dharezlak)
- Fix patient web socket unsubscribe (@mkasztelnik)
- Patient and pipeline creation silent failures (@jmeizner)

### Security

## 0.7.0

### Added
- Show started rimrock computation source link (@mkasztelnik)
- Parameter extraction pipeline step (@amber7b)
- Automatic and manual pipeline execution mode (@mkasztelnik)
- Pipeline flows (pipeline with different steps) (@jmeizner)
- Configure redis based cache (@mkasztelnik)
- Add cache for repositories tags and versions (@mkasztelnik)
- Manual gitlab-ci push master to production step (@mkasztelnik)
- Patient details are fetched from the external data set service and shown in the patient page (@dharezlak)
- Possibility to configure automatic pipeline steps during pipeline creation (@mkasztelnik)
- Wrench automatic pipeline step icon when configuration is needed (@mkasztelnik)
- Add extra pipeline steps for CFD, ROM, 0D, PV visualization and uncertainty analysis (@amber7b)
- Computation update interval can be configured using ENV variable (@mkasztelnik)
- Add loading indicator when reloading current pipeline step (@mkasztelnik)
- Show manual pipeline steps during pipeline creation (@mkasztelnik)
- External data set service is called to fetch patient's inferred details (@dharezlak)
- Additional mocked pipelines and pipelines steps (@mkasztelnik)
- Show pipeline details (flow and owner) (@Nuanda)
- Design new pipeline disabled button (@mkasztelnik)
- Links to 4 EurValve datasets query interfaces (@mkasztelnik)
- Add possibility to configure data sets site path though ENV variable (@mkasztelnik)
- Add link to segmentation status output directory (@mkasztelnik)
- Show computation error message (@mkasztelnik)
- Gitlab endpoint can be configured using ENV variable (@mkasztelnik)
- Gitlab clone url can be configured though ENV variable (@mkasztelnik)
- Add `clone_repo(repo)` script generator helper (@mkasztelnik)

### Changed
- Segmentation run mode can be configured using yaml or ENV variable (@mkasztelnik)
- Default segmentation run mode changed into 3 (@mkasztelnik)
- Patient.case_number now used as patient ID in HTTP requests (@amber7b)
- Computation update interval changed into 30 seconds (@mkasztelnik)
- Load patient details only when needed (@mkasztelnik)
- Patient's case number is now easily available in the script generator (@dharezlak)
- Fetch patient details timeout set to 2 seconds (@mkasztelnik)
- Patient details loaded using ajax (@mkasztelnik)
- Don't show run segmentation button when segmentation is active (@mkasztelnik)
- Don't show blank option for pipeline mode (@mkasztelnik)
- Patient age inferred value expressions changed to conform with values coming from real data sets (@dharezlak)
- File browsers embedded in the pipeline views sort contents by date descendingly (@dharezlak)

### Deprecated

### Removed

### Fixed
- Output from one pipeline is not taken as different pipeline input (@mkasztelnik)
- Change step status after segmentation is submitted (@mkasztelnik)
- Error when deleting a pipeline which has data files (@jmeizner)
- Set segmentation status to failure when zip cannot be unzipped (@jmeizner)
- Don't create webdav structure when pipeline cannot be created (@mkasztelnik)
- Show error details when pipeline cannot be created (@mkasztelnik)
- Fix proxy expired email title (@mkasztelnik)
- JSON query requesting inferred patient details updated to comply with data set service's new API (@dharezlak)
- Don't show run button when manual pipeline and proxy is not valid (@mkasztelnik)
- Update computation status after computation is started (@mkasztelnik)
- Extract computations_helper GitLab host name to an env variable (@Nuanda)

### Security

## 0.6.1

## Fixed
- Fix segmentation status update after WebDav computation finished (@mkasztelnik)

## 0.6.0

### Added
- rack-attack bans are logged to `log/rack-attack.log` (@mkasztelnik)
- Show user email in admin users index view (@mkasztelnik)
- Pipeline step script generation uses ERB templates (@mkasztelnik)
- Blood flow computation is self-contained - Ansys files are downloaded from git
  repository (@mkasztelnik)
- Gitlab integration services (list branches/tags and download specific file) (@amber7b)
- Comparison of image files in pipeline comparison view (@amber7b)
- Fetch computation slurm start script from Gitlab (@mkasztelnik)
- Pipeline comparison view uses OFF viewers to show 3D mesh differences (@dharezlak)
- Enabled selection of rimrock computation version (@jmeizner, @mkasztelnik)
- Brakeman security errors check is executed by Gitlab CI (@mkasztelnik)
- Data sets API reference added to the Help section as a separate entry (@dharezlak)
- Use action cable (web sockets) to refresh computation (@mkasztelnik)
- Computation stores information about selected tag/branch and revision (@mkasztelnik)
- Pipelines comparison shows sources diff link to GitLab (@Nuanda)

### Changed
- Upgrade to ruby 2.4.1 (@mkasztelnik)
- Upgrade dependencies (@mkasztelnik)
- Upgrade to rails 5.1.2 (@mkasztelnik)
- Update rubocop to 0.49.1 (@mkasztelnik)
- Move `Webdav::Client` into `app/models` to avoid auto loading problems (@mkasztelnik)
- OFF viewer's height in pipeline's compare mode takes half of the available width (@dharezlak)
- Patient case_number is checked for unsafe characters (@Nuanda)

### Deprecated

### Removed

### Fixed
- Patient left menu focus when showing patient pipeline computation (@mkasztelnik)
- Avoid n+1 queries in patient view (@mkasztelnik)
- Disable turbolinks in links to cloud view (turbolinks does not work well with GWT) (@mkasztelnik)
- Fix random failing test connected with html escaping user name in generated emails (@mkasztelnik)
- Fix content type mismatch for file stage out (@mkasztelnik)
- Turn on `files` integration tests (@mkasztelnik)
- Fix missing tooltip messages for queued computation state (@mkasztelnik)
- Preventing WebDAV folder creation for patients with incorrect case_number (@Nuanda)

### Security

## 0.5.0

### Added
- Pipelines have own DataFiles which represent produced results (@Nuanda)
- Pipelines comparison view which present differences between files of two Pipelines (@Nuanda)
- Segmentation output is unzipped into pipeline directory (@amber7b, @mkasztelnik)
- Store in FileStore heart model computation PNG results (@mkasztelnik).
- Integration tests (tag "files") are run by GitlabCI (@mkasztelnik)

### Changed
- File browser template for multiple embed mode created (@dharezlak)
- WebDAV synchronisation takes care for pipeline-related and patient input files (@Nuanda)
- Computations are executed in the pipeline scope (@mkasztelnik)
- Move FileStore configuration into one place (@mkasztelnik)
- Make patient `case_number` factory field unique (@mkasztelnik)
- Redirect user back to previous page after proxy is regenerated successfully (@mkasztelnik)
- Prefix is removed from segmentation outputs (@mkasztelnik)
- Show compare two pipelines button only when there is more than on pipeline (@mkasztelnik)

### Deprecated

### Removed
- DataFile#handle removed since it is not going to be used anymore (@Nuanda)

### Fixed
- Policy management API handles paths with escaped characters well and limits path scope to a single service (@dharezlak)
- Move and copy policy API calls handle well resources with escaped characters (@dharezlak)
- Copy and move destinations for policy management API treated as pretty paths for proper processing (@dharezlak)
- JS resources required for the OFF viewer are loaded in the file browser direct embed mode (@dharezlak)
- Resource pretty path decodes and encodes values according to URI restrictions (@dharezlak)
- Local path exclusion validation query fixed (@ddharezlak)
- Proxy warning is shown only for active Rimrock computations (@mkasztelnik)
- Correct computation tooltip text on pipelines list (@mkasztelnik)
- When removing policies via API access method existence check is scoped to a given service (@dharezlak)
- Set Rimrock computation job id to nil while restarting computation (@mkasztelnik)
- Show missing patient outputs on pipeline diff view (@mkasztelnik)
- Path processing fixed for policy move/copy operations invoked via API (@dharezlak)
- Set correct order for pipelines computations (@mkasztelnik)

### Security

## 0.4.4

### Changed
- JWT token parameter name changed to access_token for the data sets subpage request URL (@dharezlak)

## 0.4.3

### Fixed
- JWT token passed as a URL query parameter for the data sets subpage (@dharezlak)

## 0.4.2

### Changed
- JWT token structure description updated (information about `sub` record)
  in documentation (@mkasztelnik)

## 0.4.1

### Changed
- `sub` changed from integer into string (which is required by specification) (@mkasztelnik)

## 0.4.0

### Added
- Basic rack-attack configuration (@mkasztelnik)
- Patient pipelines (@mkasztelnik)
- Patient/Pipeline file store structure is created while creating/destroying
  patient/pipeline (@mkasztelnik)
- Segmentation patient case pipeline step (@tbartynski)
- User id was added into JWT token using `sub` key (@mkasztelnik)

### Changed
- Update rubocop into 0.47.1, fix new discovered offenses (@mkasztelnik)
- JWT token expiration time extended to 6 hours (@mkasztelnik)
- Change zeroclipboard into clipboard.js because support for flash is dropped (@mkasztelnik)
- Factories fields which should be unique use unique Faker methods (@mkasztelnik)
- Simplify Webdav operations for FileStore and OwnCloud (@mkasztelnik)

### Deprecated

### Removed
- PLGrid left menu removed since we are not showing any item there (@mkasztelnik)
- PLGrid patient data synchronizer removed. FileStore is the only supported backend (@mkasztelnik)

### Fixed
- Left menu can be scrolled when high is small (@mkasztelnik)
- Policy API filters policies according to the service identified by the passed id (@dharezlak)
- A 404 error code is returned instead of the 500 code when copying/moving policy
  for a non-existent source policy (@dharezlak)
- All user groups assignments are removed while user is deleted from the system (@mkasztelnik)

### Security

## 0.3.4

### Changed
- Default Patient Case File Synchronizer changed into WebDav (@mkasztelnik)

## 0.3.3

### Fixed
- Data sets page url can be overwritten with an environment property (@dharezlak)


## 0.3.2

### Fixed

- Fixed pushing tag into production from different branch than master (@mkasztelnik)


## 0.3.1

### Fixed

- Policy API filters policies according to the service identified by the passed id (@dharezlak)


## 0.3.0

### Added
- PLGrid proxy details shown in the profile view, warning shown when proxy is
  outdated while active computations are present (@mkasztelnik)
- Support for running specs with JS support (@mkasztelnik)
- When a computation finishes the patient view is automatically reloaded in order
  to show the user the latest files produced by the computation (@Nuanda)
- OD Heart model is now incorporated in the patient case pipeline (@Nuanda)
- Show alert when unable to update patient files or run computations
  because PLGrid proxy is outdated (@mkasztelnik)
- User with active computations is notified (via email) while proxy expired (@mkasztelnik)
- Users management view redesigned, added possibility to remove user by admin (@mkasztelnik)
- Set plgrid login in OpenId request while regenerating proxy certificate (@mkasztelnik)
- Long living JWT tokens can be generated using internal API (@mkasztelnik)
- Resource paths support wildcard characters through UI and API (@dharezlak)
- User can download patient case computation stdout and stderr (@mkasztelnik)
- Data sets view from an external server was integrated as an iframe (@dharezlak)

### Changed
- Make jwt pem path configurable though system variable (@mkasztelnik)
- Externalize JWT token generation from user into separate class (@mkasztelnik)
- Make PDP URI and access method case insensitive (@mkasztelnik)
- Improve service URL form placeholder (@mkasztelnik)
- Externalize PLGrid grant id into configuration file (@mkasztelnik)
- Rename `User.with_active_computations` into `User.with_submitted_computations` (@mkasztelnik)
- Corrected SMTP config to include Auth support (@jmeizner)
- Updated PDP and Services documentation (@jmeizner)
- Update rails into 5.0.2 and other dependencies (@mkasztelnik)
- Make Computation a base class for more specialized classes (@tomek.bartynski)
- Introduced WebdavComputation and RimrockComputation that inherit from Computation class (@tomek.bartynski)
- Patient Case pipeline is now hardcoded in Patient model (@tomek.bartynski)
- Implemented classes that run Blood Flow Simulation and Heart Model Computation pipeline steps (@tomek.bartynski)

### Deprecated

### Removed

### Fixed
- Correct default pundit permission denied message is returned when no custom message is defined (@mkasztelnik)
- Missing toastr Javascript map file added (@mkasztelnik)
- Show add group member and group management help only to group group owner (@mkasztelnik)
- Unify cloud resources view with other views (surrounding white box added) (@mkasztelnik)
- Fix path parsing when alias service name is used in PDP request (@mkasztelnik)
- PLGrid profile view visible only for connected accounts (@mkasztelnik)
- PDP - wildcard at the beginning and end of resource path should not be default (@mkasztelnik)

### Security


## 0.2.0

### Added
- Application version and revision in layout footer (@mkasztelnik)
- Pundit authorized error messages for groups and services (@mkasztelnik)
- Notifications are using the JS toastr library for fancier popups (@dharezlak)
- The file store component uses portal's notification system to report errors (@dharezlak)
- Service owner can manage local policies through UI (@mkasztelnik)
- Unique user name composed with full name and email (@mkasztelnik)
- Embed atmosphere UI into cloud resources section (@nowakowski)

### Changed
- Redirect status set to 302 instead of 404 (when record not found), 401 (when
  user does not have permission to perform action) to avoid ugly "You are being
  redirected" page (@mkasztelnik)
- PDP denies everything when user is not approved (@mkasztelnik)
- Add/remove group members redesigned (@mkasztelnik)
- Update rubocop and remove new offenses (@mkasztelnik)
- Update project dependencies (@mkasztelnik)
- Update rubocop to 0.46.0, remove new discovered offences (@mkasztelnik)
- Update to rails 5.0.1 (@mkasztelnik)

### Deprecated

### Removed

### Fixed
- Service factory that used to randomly produce invalid objects (@tomek.bartynski)
- Edit/destroy group buttons visible only for group owners (@mkasztelnik)
- Administration side menu item displayed only if it is not empty (@tomek.bartynski)
- Corresponding resource entities are removed when policy API called with
  only a `path` param (@dharezlak)

### Security


## 0.1.0

### Added
- Basic project structure (@mkasztelnik, @dharezlak)
- Use [gentelalla](https://github.com/puikinsh/gentelella) theme (@dharezlak, @mkasztelnik)
- Integration with PLGrid openId (@mkasztelnik)
- Accepting new users by supervisor (@dharezlak)
- Policy Decision Point (PDP) REST API (@mkasztelnik)
- JWT Devise login strategy (@mkasztelnik)
- JWT configuration (@tomek.bartynski)
- Resource and permission management (@dharezlak)
- Patient case POC (@Nuanda)
- Sentry integration (@mkasztelnik)
- Get user gravatar (@mkasztelnik)
- Store PLGrid proxy in DB while logging in using PLGrid openId (@mkasztelnik)
- JWT token expiry set to 1 hour (@tomek.bartynski)
- Help pages for REST API (@mkasztelnik)
- Custom error pages (@mkasztelnik)
- Group hierarchies performance tests (@tomek.bartynski)
- Push patient case files into PLGrid using PLGData (@Nuanda)
- Use Rimrock for PLGrid job submission (@mkasztelnik)
- Approve user account after PLGrid login (@mkasztelnik)
- Asynchronous email sending (@mkasztelnik)
- Notify supervisors after new user registered (@mkasztelnik)
- Find resources using regular expressions (@dharezlak)
- Introduce service (@mkasztelnik)
- WebDav file browser (@dharezlak)
- REST interface for local resource management (@dharezlak)
- User profile page (@mkasztelnik)
- Project description (@amber7b, @mkasztelnik, @dharezlak)
- Sent confirmation email after user account is approved (@mkasztelnik)
- Setup continuous delivery (@tomek.bartynski)
- Setup rubocop (@tomek.bartynski)
- Service ownership (@Nuanda)
- Delegate user credentials in service resource management REST API (@mkasztelnik)
- Service management UI (@Nuanda, @mkasztelnik)
- Group management UI (@mkasztelnik)
- Show service token on show view (@mkasztelnik)
- Deploy to production when tag is pushed into remote git repository (@tomek.bartynski)
- Group hierarchies management UI (@mkasztelnik)
- Add new registered user into default groups (@mkasztelnik)
- Resource management REST API documentation (@dharezlak)
- Service aliases (@jmeizner)
- Issue and merge request templates (@mkasztelnik)
- Rake task for generating sample data for development purposes (@tomek.bartynski)
- Users can set Access Methods for new and existing Services (@Nuanda)
- There are global Access Methods which work for all Services (@Nuanda)
- Bullet gem warns about database queries performance problems (@tomek.bartynski)
- Omnipotent admin (@Nuanda)
- Global resource access policies management UI (@mkasztelnik)
- Additional attribute with policy proxy URL is passed to the file store browser (@dharezlak)
- Provide help panels for resource actions (@nowakowski)
- Hint regarding resource paths in global policies tab (@tomek.bartynski)
- Support path component in service uri (@tomek.bartynski)

### Changed
- Upgrade to Rails 5 (@mkasztelnik, @Nuanda)
- Left menu refactoring - not it is server side rendered (@mkasztelnik)
- Simplify login form pages using `simple_form` wrapper (@mkasztelnik)
- Resource separation into `global` and `local` (@dharezlak)
- Unify UIs for all CRUD views (@mkasztelnik)
- WebDav browser JS files obtained from a dedicated CDN (@dharezlak)
- Delete service ownership when user or service is destroyed (@mkasztelnik)
- Service views refactoring - separation for global/local policies management (@mkasztelnik, @Nuanda)
- Rewrite migrations to avoid using ActiveRecord (@amber7b)
- Increase fade out time for flash messages into 10 seconds (@mkasztelnik)
- Go to new user session path after logout (@mkasztelnik)
- Got to new user session path after logout (@mkasztelnik)
- Added a spec checking for correct removal of only policies specified by the API request parameter (@dharezlak)
- File store view uses a common layout (@dharezlak)
- Service uri must not end with a slash (@tomek.bartynski)
- Resource path must start with a slash (@tomek.bartynski)
- Removed path unification in Resource model (@tomek.bartynski)
- Update to sidekiq 4.2.2 and remove unused anymore sinatra dependency (@mkasztelnik)
- Administrator is able to see all registered services (@mkasztelnik)
- Fixed path field in a form for Resource (@tomek.bartynski)

### Deprecated

### Removed
- Remove webdav specific access methods from seeds (@mkasztelnik)

### Fixed
- Improve service URI validation (@Nuanda)
- Fix extra spaces in markdown code blocks (@mkasztelnik)
- Disable turbolinks on WebDav browser view to make GWT work (@mkasztelnik)
- Fix group validation - at last one group owner is needed (@mkasztelnik)
- Policies do not forbid access for access methods which they do not define (@Nuanda)
- Make icheck work with turbolinks (@mkasztelnik)
- Make zero clipboard work with turbolinks (@mkasztelnik)
- Don't allow to create group without group owner (@mkasztelnik)
- Show notice information to the user after new account created that account needs to
  be approved by supervisor (@mkasztelnik)
- Show `new` view instead of `edit` while creating new group and validation failed (@mkasztelnik)
- Remove n+1 query for service ownership in Services#index view (@Nuanda)
- Made it possible to navigate to Service#show with a click if a service had no name (@Nuanda)
- Content passed to the file store JS browser sanitized to prevent XSS attacks (@dharezlak)
- Turbolinks disabled directly on the Files link (@dharezlak)
- PDP returns 403 when `uri` or `access_method` query params are missing (@mkasztelnik)
- Fix missing translations on service list and service show views (@mkasztelnik, @Nuanda)
- Fix n+1 queries problems in service and group sections (@mkasztelnik)
- Check service policy only once on global policies view (@mkasztelnik)
- More advance validation for service `uri` overridden (@jmeizner)
- Policy management API documentation corrected (@dharezlak)
- Fix duplicates and missing part of `Service#show` (@jmeizner)
- Policy API uses a service reference when querying for access methods (@dharezlak)

### Security<|MERGE_RESOLUTION|>--- conflicted
+++ resolved
@@ -13,11 +13,8 @@
 - Accepting `file.zip` as a correct input for segmentation (@Nuanda)
 
 ### Changed
-<<<<<<< HEAD
 - Exclude process-* tags from the EurValve CI (@jmeizner)
-=======
 - Segmentation output files have shorter names (@Nuanda)
->>>>>>> 1e947d45
 
 ### Deprecated
 
