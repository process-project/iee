--- conflicted
+++ resolved
@@ -19,16 +19,11 @@
 - Segmentation temp file is removed from local disc after it is transferred into
   segmentation Philips service (@mkasztelnik)
 - Use stages instead of types in Gitlab CI yml (@mkasztelnik)
-<<<<<<< HEAD
-- Upgrade to rubocop 0.51.0
-- Use addressable gem to parse URLs
-- Upgraded rails into 5.1.4 and other gems into latest supported versions (@mkasztelnik)
-- Change factory_girl into factory_bot (@mkasztelnik)
-=======
 - Upgrade to rubocop 0.51.0 (@mkasztelnik)
 - Use addressable gem to parse URLs (@mkasztelnik)
+- Upgraded rails into 5.1.4 and other gems into latest supported versions (@mkasztelnik)
+- Change `factory_girl` into `factory_bot` (@mkasztelnik)
 - Use preconfigured docker image for builds (@mkasztelnik)
->>>>>>> 2b1031c9
 
 ### Deprecated
 
