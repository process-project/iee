# Change Log
All notable changes to this project will be documented in this file.

The format is based on [Keep a Changelog](http://keepachangelog.com/)
and this project adheres to [Semantic Versioning](http://semver.org/).

Please view this file on the master branch, on stable branches it's out of date.

## [Unreleased]

### Added
- Show started rimrock computation source link (@mkasztelnik)
- Parameter extraction pipeline step (@amber7b)
- Automatic and manual pipeline execution mode (@mkasztelnik)
- Pipeline flows (pipeline with different steps) (@jmeizner)
- Configure redis based cache (@mkasztelnik)
- Add cache for repositories tags and versions (@mkasztelnik)
- Manual gitlab-ci push master to production step (@mkasztelnik)
- Patient details are fetched from the external data set service and shown in the patient page (@dharezlak)
- Possibility to configure automatic pipeline steps during pipeline creation (@mkasztelnik)
- Wrench automatic pipeline step icon when configuration is needed (@mkasztelnik)
- Add extra pipeline steps for CFD, ROM, 0D, PV visualization and uncertainty analysis (@amber7b)
- Computation update interval can be configured using ENV variable (@mkasztelnik)
- Add loading indicator when reloading current pipeline step (@mkasztelnik)
- Show manual pipeline steps during pipeline creation (@mkasztelnik)
- External data set service is called to fetch patient's inferred details (@dharezlak)
- Additional mocked pipelines and pipelines steps (@mkasztelnik)
<<<<<<< HEAD
- Show pipeline details (flow and owner) (@Nuanda)
- Design new pipeline disabled button (@mkasztelnik)
=======
- Links to 4 EurValve datasets query interfaces (@mkasztelnik)
>>>>>>> 41466908

### Changed
- Segmentation run mode can be configured using yaml or ENV variable (@mkasztelnik)
- Default segmentation run mode changed into 3 (@mkasztelnik)
- Patient.case_number now used as patient ID in HTTP requests (@amber7b)
- Computation update interval changed into 30 seconds (@mkasztelnik)
- Load patient details only when needed (@mkasztelnik)
- Patient's case number is now easily available in the script generator (@dharezlak)
- Fetch patient details timeout set to 2 seconds (@mkasztelnik)
- Patient details loaded using ajax (@mkasztelnik)
- Don't show run segmentation button when segmentation is active (@mkasztelnik)
- Don't show blank option for pipeline mode (@mkasztelnik)

### Deprecated

### Removed

### Fixed
- Output from one pipeline is not taken as different pipeline input (@mkasztelnik)
- Change step status after segmentation is submitted (@mkasztelnik)
- Error when deleting a pipeline which has data files (@jmeizner)
- Set segmentation status to failure when zip cannot be unzipped (@jmeizner)
- Don't create webdav structure when pipeline cannot be created (@mkasztelnik)
- Show error details when pipeline cannot be created (@mkasztelnik)
- Fix proxy expired email title (@mkasztelnik)
- JSON query requesting inferred patient details updated to comply with data set service's new API (@dharezlak)

### Security

## 0.6.1

## Fixed
- Fix segmentation status update after WebDav computation finished (@mkasztelnik)

## 0.6.0

### Added
- rack-attack bans are logged to `log/rack-attack.log` (@mkasztelnik)
- Show user email in admin users index view (@mkasztelnik)
- Pipeline step script generation uses ERB templates (@mkasztelnik)
- Blood flow computation is self-contained - Ansys files are downloaded from git
  repository (@mkasztelnik)
- Gitlab integration services (list branches/tags and download specific file) (@amber7b)
- Comparison of image files in pipeline comparison view (@amber7b)
- Fetch computation slurm start script from Gitlab (@mkasztelnik)
- Pipeline comparison view uses OFF viewers to show 3D mesh differences (@dharezlak)
- Enabled selection of rimrock computation version (@jmeizner, @mkasztelnik)
- Brakeman security errors check is executed by Gitlab CI (@mkasztelnik)
- Data sets API reference added to the Help section as a separate entry (@dharezlak)
- Use action cable (web sockets) to refresh computation (@mkasztelnik)
- Computation stores information about selected tag/branch and revision (@mkasztelnik)
- Pipelines comparison shows sources diff link to GitLab (@Nuanda)

### Changed
- Upgrade to ruby 2.4.1 (@mkasztelnik)
- Upgrade dependencies (@mkasztelnik)
- Upgrade to rails 5.1.2 (@mkasztelnik)
- Update rubocop to 0.49.1 (@mkasztelnik)
- Move `Webdav::Client` into `app/models` to avoid auto loading problems (@mkasztelnik)
- OFF viewer's height in pipeline's compare mode takes half of the available width (@dharezlak)
- Patient case_number is checked for unsafe characters (@Nuanda)

### Deprecated

### Removed

### Fixed
- Patient left menu focus when showing patient pipeline computation (@mkasztelnik)
- Avoid n+1 queries in patient view (@mkasztelnik)
- Disable turbolinks in links to cloud view (turbolinks does not work well with GWT) (@mkasztelnik)
- Fix random failing test connected with html escaping user name in generated emails (@mkasztelnik)
- Fix content type mismatch for file stage out (@mkasztelnik)
- Turn on `files` integration tests (@mkasztelnik)
- Fix missing tooltip messages for queued computation state (@mkasztelnik)
- Preventing WebDAV folder creation for patients with incorrect case_number (@Nuanda)

### Security

## 0.5.0

### Added
- Pipelines have own DataFiles which represent produced results (@Nuanda)
- Pipelines comparison view which present differences between files of two Pipelines (@Nuanda)
- Segmentation output is unzipped into pipeline directory (@amber7b, @mkasztelnik)
- Store in FileStore heart model computation PNG results (@mkasztelnik).
- Integration tests (tag "files") are run by GitlabCI (@mkasztelnik)

### Changed
- File browser template for multiple embed mode created (@dharezlak)
- WebDAV synchronisation takes care for pipeline-related and patient input files (@Nuanda)
- Computations are executed in the pipeline scope (@mkasztelnik)
- Move FileStore configuration into one place (@mkasztelnik)
- Make patient `case_number` factory field unique (@mkasztelnik)
- Redirect user back to previous page after proxy is regenerated successfully (@mkasztelnik)
- Prefix is removed from segmentation outputs (@mkasztelnik)
- Show compare two pipelines button only when there is more than on pipeline (@mkasztelnik)

### Deprecated

### Removed
- DataFile#handle removed since it is not going to be used anymore (@Nuanda)

### Fixed
- Policy management API handles paths with escaped characters well and limits path scope to a single service (@dharezlak)
- Move and copy policy API calls handle well resources with escaped characters (@dharezlak)
- Copy and move destinations for policy management API treated as pretty paths for proper processing (@dharezlak)
- JS resources required for the OFF viewer are loaded in the file browser direct embed mode (@dharezlak)
- Resource pretty path decodes and encodes values according to URI restrictions (@dharezlak)
- Local path exclusion validation query fixed (@ddharezlak)
- Proxy warning is shown only for active Rimrock computations (@mkasztelnik)
- Correct computation tooltip text on pipelines list (@mkasztelnik)
- When removing policies via API access method existence check is scoped to a given service (@dharezlak)
- Set Rimrock computation job id to nil while restarting computation (@mkasztelnik)
- Show missing patient outputs on pipeline diff view (@mkasztelnik)
- Path processing fixed for policy move/copy operations invoked via API (@dharezlak)
- Set correct order for pipelines computations (@mkasztelnik)

### Security

## 0.4.4

### Changed
- JWT token parameter name changed to access_token for the data sets subpage request URL (@dharezlak)

## 0.4.3

### Fixed
- JWT token passed as a URL query parameter for the data sets subpage (@dharezlak)

## 0.4.2

### Changed
- JWT token structure description updated (information about `sub` record)
  in documentation (@mkasztelnik)

## 0.4.1

### Changed
- `sub` changed from integer into string (which is required by specification) (@mkasztelnik)

## 0.4.0

### Added
- Basic rack-attack configuration (@mkasztelnik)
- Patient pipelines (@mkasztelnik)
- Patient/Pipeline file store structure is created while creating/destroying
  patient/pipeline (@mkasztelnik)
- Segmentation patient case pipeline step (@tbartynski)
- User id was added into JWT token using `sub` key (@mkasztelnik)

### Changed
- Update rubocop into 0.47.1, fix new discovered offenses (@mkasztelnik)
- JWT token expiration time extended to 6 hours (@mkasztelnik)
- Change zeroclipboard into clipboard.js because support for flash is dropped (@mkasztelnik)
- Factories fields which should be unique use unique Faker methods (@mkasztelnik)
- Simplify Webdav operations for FileStore and OwnCloud (@mkasztelnik)

### Deprecated

### Removed
- PLGrid left menu removed since we are not showing any item there (@mkasztelnik)
- PLGrid patient data synchronizer removed. FileStore is the only supported backend (@mkasztelnik)

### Fixed
- Left menu can be scrolled when high is small (@mkasztelnik)
- Policy API filters policies according to the service identified by the passed id (@dharezlak)
- A 404 error code is returned instead of the 500 code when copying/moving policy
  for a non-existent source policy (@dharezlak)
- All user groups assignments are removed while user is deleted from the system (@mkasztelnik)

### Security

## 0.3.4

### Changed
- Default Patient Case File Synchronizer changed into WebDav (@mkasztelnik)

## 0.3.3

### Fixed
- Data sets page url can be overwritten with an environment property (@dharezlak)


## 0.3.2

### Fixed

- Fixed pushing tag into production from different branch than master (@mkasztelnik)


## 0.3.1

### Fixed

- Policy API filters policies according to the service identified by the passed id (@dharezlak)


## 0.3.0

### Added
- PLGrid proxy details shown in the profile view, warning shown when proxy is
  outdated while active computations are present (@mkasztelnik)
- Support for running specs with JS support (@mkasztelnik)
- When a computation finishes the patient view is automatically reloaded in order
  to show the user the latest files produced by the computation (@Nuanda)
- OD Heart model is now incorporated in the patient case pipeline (@Nuanda)
- Show alert when unable to update patient files or run computations
  because PLGrid proxy is outdated (@mkasztelnik)
- User with active computations is notified (via email) while proxy expired (@mkasztelnik)
- Users management view redesigned, added possibility to remove user by admin (@mkasztelnik)
- Set plgrid login in OpenId request while regenerating proxy certificate (@mkasztelnik)
- Long living JWT tokens can be generated using internal API (@mkasztelnik)
- Resource paths support wildcard characters through UI and API (@dharezlak)
- User can download patient case computation stdout and stderr (@mkasztelnik)
- Data sets view from an external server was integrated as an iframe (@dharezlak)

### Changed
- Make jwt pem path configurable though system variable (@mkasztelnik)
- Externalize JWT token generation from user into separate class (@mkasztelnik)
- Make PDP URI and access method case insensitive (@mkasztelnik)
- Improve service URL form placeholder (@mkasztelnik)
- Externalize PLGrid grant id into configuration file (@mkasztelnik)
- Rename `User.with_active_computations` into `User.with_submitted_computations` (@mkasztelnik)
- Corrected SMTP config to include Auth support (@jmeizner)
- Updated PDP and Services documentation (@jmeizner)
- Update rails into 5.0.2 and other dependencies (@mkasztelnik)
- Make Computation a base class for more specialized classes (@tomek.bartynski)
- Introduced WebdavComputation and RimrockComputation that inherit from Computation class (@tomek.bartynski)
- Patient Case pipeline is now hardcoded in Patient model (@tomek.bartynski)
- Implemented classes that run Blood Flow Simulation and Heart Model Computation pipeline steps (@tomek.bartynski)

### Deprecated

### Removed

### Fixed
- Correct default pundit permission denied message is returned when no custom message is defined (@mkasztelnik)
- Missing toastr Javascript map file added (@mkasztelnik)
- Show add group member and group management help only to group group owner (@mkasztelnik)
- Unify cloud resources view with other views (surrounding white box added) (@mkasztelnik)
- Fix path parsing when alias service name is used in PDP request (@mkasztelnik)
- PLGrid profile view visible only for connected accounts (@mkasztelnik)
- PDP - wildcard at the beginning and end of resource path should not be default (@mkasztelnik)

### Security


## 0.2.0

### Added
- Application version and revision in layout footer (@mkasztelnik)
- Pundit authorized error messages for groups and services (@mkasztelnik)
- Notifications are using the JS toastr library for fancier popups (@dharezlak)
- The file store component uses portal's notification system to report errors (@dharezlak)
- Service owner can manage local policies through UI (@mkasztelnik)
- Unique user name composed with full name and email (@mkasztelnik)
- Embed atmosphere UI into cloud resources section (@nowakowski)

### Changed
- Redirect status set to 302 instead of 404 (when record not found), 401 (when
  user does not have permission to perform action) to avoid ugly "You are being
  redirected" page (@mkasztelnik)
- PDP denies everything when user is not approved (@mkasztelnik)
- Add/remove group members redesigned (@mkasztelnik)
- Update rubocop and remove new offenses (@mkasztelnik)
- Update project dependencies (@mkasztelnik)
- Update rubocop to 0.46.0, remove new discovered offences (@mkasztelnik)
- Update to rails 5.0.1 (@mkasztelnik)

### Deprecated

### Removed

### Fixed
- Service factory that used to randomly produce invalid objects (@tomek.bartynski)
- Edit/destroy group buttons visible only for group owners (@mkasztelnik)
- Administration side menu item displayed only if it is not empty (@tomek.bartynski)
- Corresponding resource entities are removed when policy API called with
  only a `path` param (@dharezlak)

### Security


## 0.1.0

### Added
- Basic project structure (@mkasztelnik, @dharezlak)
- Use [gentelalla](https://github.com/puikinsh/gentelella) theme (@dharezlak, @mkasztelnik)
- Integration with PLGrid openId (@mkasztelnik)
- Accepting new users by supervisor (@dharezlak)
- Policy Decision Point (PDP) REST API (@mkasztelnik)
- JWT Devise login strategy (@mkasztelnik)
- JWT configuration (@tomek.bartynski)
- Resource and permission management (@dharezlak)
- Patient case POC (@Nuanda)
- Sentry integration (@mkasztelnik)
- Get user gravatar (@mkasztelnik)
- Store PLGrid proxy in DB while logging in using PLGrid openId (@mkasztelnik)
- JWT token expiry set to 1 hour (@tomek.bartynski)
- Help pages for REST API (@mkasztelnik)
- Custom error pages (@mkasztelnik)
- Group hierarchies performance tests (@tomek.bartynski)
- Push patient case files into PLGrid using PLGData (@Nuanda)
- Use Rimrock for PLGrid job submission (@mkasztelnik)
- Approve user account after PLGrid login (@mkasztelnik)
- Asynchronous email sending (@mkasztelnik)
- Notify supervisors after new user registered (@mkasztelnik)
- Find resources using regular expressions (@dharezlak)
- Introduce service (@mkasztelnik)
- WebDav file browser (@dharezlak)
- REST interface for local resource management (@dharezlak)
- User profile page (@mkasztelnik)
- Project description (@amber7b, @mkasztelnik, @dharezlak)
- Sent confirmation email after user account is approved (@mkasztelnik)
- Setup continuous delivery (@tomek.bartynski)
- Setup rubocop (@tomek.bartynski)
- Service ownership (@Nuanda)
- Delegate user credentials in service resource management REST API (@mkasztelnik)
- Service management UI (@Nuanda, @mkasztelnik)
- Group management UI (@mkasztelnik)
- Show service token on show view (@mkasztelnik)
- Deploy to production when tag is pushed into remote git repository (@tomek.bartynski)
- Group hierarchies management UI (@mkasztelnik)
- Add new registered user into default groups (@mkasztelnik)
- Resource management REST API documentation (@dharezlak)
- Service aliases (@jmeizner)
- Issue and merge request templates (@mkasztelnik)
- Rake task for generating sample data for development purposes (@tomek.bartynski)
- Users can set Access Methods for new and existing Services (@Nuanda)
- There are global Access Methods which work for all Services (@Nuanda)
- Bullet gem warns about database queries performance problems (@tomek.bartynski)
- Omnipotent admin (@Nuanda)
- Global resource access policies management UI (@mkasztelnik)
- Additional attribute with policy proxy URL is passed to the file store browser (@dharezlak)
- Provide help panels for resource actions (@nowakowski)
- Hint regarding resource paths in global policies tab (@tomek.bartynski)
- Support path component in service uri (@tomek.bartynski)

### Changed
- Upgrade to Rails 5 (@mkasztelnik, @Nuanda)
- Left menu refactoring - not it is server side rendered (@mkasztelnik)
- Simplify login form pages using `simple_form` wrapper (@mkasztelnik)
- Resource separation into `global` and `local` (@dharezlak)
- Unify UIs for all CRUD views (@mkasztelnik)
- WebDav browser JS files obtained from a dedicated CDN (@dharezlak)
- Delete service ownership when user or service is destroyed (@mkasztelnik)
- Service views refactoring - separation for global/local policies management (@mkasztelnik, @Nuanda)
- Rewrite migrations to avoid using ActiveRecord (@amber7b)
- Increase fade out time for flash messages into 10 seconds (@mkasztelnik)
- Go to new user session path after logout (@mkasztelnik)
- Got to new user session path after logout (@mkasztelnik)
- Added a spec checking for correct removal of only policies specified by the API request parameter (@dharezlak)
- File store view uses a common layout (@dharezlak)
- Service uri must not end with a slash (@tomek.bartynski)
- Resource path must start with a slash (@tomek.bartynski)
- Removed path unification in Resource model (@tomek.bartynski)
- Update to sidekiq 4.2.2 and remove unused anymore sinatra dependency (@mkasztelnik)
- Administrator is able to see all registered services (@mkasztelnik)
- Fixed path field in a form for Resource (@tomek.bartynski)

### Deprecated

### Removed
- Remove webdav specific access methods from seeds (@mkasztelnik)

### Fixed
- Improve service URI validation (@Nuanda)
- Fix extra spaces in markdown code blocks (@mkasztelnik)
- Disable turbolinks on WebDav browser view to make GWT work (@mkasztelnik)
- Fix group validation - at last one group owner is needed (@mkasztelnik)
- Policies do not forbid access for access methods which they do not define (@Nuanda)
- Make icheck work with turbolinks (@mkasztelnik)
- Make zero clipboard work with turbolinks (@mkasztelnik)
- Don't allow to create group without group owner (@mkasztelnik)
- Show notice information to the user after new account created that account needs to
  be approved by supervisor (@mkasztelnik)
- Show `new` view instead of `edit` while creating new group and validation failed (@mkasztelnik)
- Remove n+1 query for service ownership in Services#index view (@Nuanda)
- Made it possible to navigate to Service#show with a click if a service had no name (@Nuanda)
- Content passed to the file store JS browser sanitized to prevent XSS attacks (@dharezlak)
- Turbolinks disabled directly on the Files link (@dharezlak)
- PDP returns 403 when `uri` or `access_method` query params are missing (@mkasztelnik)
- Fix missing translations on service list and service show views (@mkasztelnik, @Nuanda)
- Fix n+1 queries problems in service and group sections (@mkasztelnik)
- Check service policy only once on global policies view (@mkasztelnik)
- More advance validation for service `uri` overridden (@jmeizner)
- Policy management API documentation corrected (@dharezlak)
- Fix duplicates and missing part of `Service#show` (@jmeizner)
- Policy API uses a service reference when querying for access methods (@dharezlak)

### Security<|MERGE_RESOLUTION|>--- conflicted
+++ resolved
@@ -25,12 +25,9 @@
 - Show manual pipeline steps during pipeline creation (@mkasztelnik)
 - External data set service is called to fetch patient's inferred details (@dharezlak)
 - Additional mocked pipelines and pipelines steps (@mkasztelnik)
-<<<<<<< HEAD
 - Show pipeline details (flow and owner) (@Nuanda)
 - Design new pipeline disabled button (@mkasztelnik)
-=======
 - Links to 4 EurValve datasets query interfaces (@mkasztelnik)
->>>>>>> 41466908
 
 ### Changed
 - Segmentation run mode can be configured using yaml or ENV variable (@mkasztelnik)
