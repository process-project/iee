# Change Log
All notable changes to this project will be documented in this file.

The format is based on [Keep a Changelog](http://keepachangelog.com/)
and this project adheres to [Semantic Versioning](http://semver.org/).

Please view this file on the master branch, on stable branches it's out of date.

## [Unreleased]
### Added
- Basic project structure (@mkasztelnik, @dharezlak)
- Use [gentelalla](https://github.com/puikinsh/gentelella) theme (@dharezlak, @mkasztelnik)
- Integration with PLGrid openId (@mkasztelnik)
- Accepting new users by supervisor (@dharezlak)
- Policy Decision Point (PDP) REST API (@mkasztelnik)
- JWT Devise login strategy (@mkasztelnik)
- JWT configuration (@tomek.bartynski)
- Resource and permission management (@dharezlak)
- Patient case POC (@Nuanda)
- Sentry integration (@mkasztelnik)
- Get user gravatar (@mkasztelnik)
- Store PLGrid proxy in DB while logging in using PLGrid openId (@mkasztelnik)
- JWT token expiry set to 1 hour (@tomek.bartynski)
- Help pages for REST API (@mkasztelnik)
- Custom error pages (@mkasztelnik)
- Group hierarchies performance tests (@tomek.bartynski)
- Push patient case files into PLGrid using PLGData (@Nuanda)
- Use Rimrock for PLGrid job submission (@mkasztelnik)
- Approve user account after PLGrid login (@mkasztelnik)
- Asynchronous email sending (@mkasztelnik)
- Notify supervisors after new user registered (@mkasztelnik)
- Find resources using regular expressions (@dharezlak)
- Introduce service (@mkasztelnik)
- WebDav file browser (@dharezlak)
- REST interface for local resource management (@dharezlak)
- User profile page (@mkasztelnik)
- Project description (@amber7b, @mkasztelnik, @dharezlak)
- Sent confirmation email after user account is approved (@mkasztelnik)
- Setup continuous delivery (@tomek.bartynski)
- Setup rubocop (@tomek.bartynski)
- Service ownership (@Nuanda)
- Delegate user credentials in service resource management REST API (@mkasztelnik)
- Service management UI (@Nuanda, @mkasztelnik)
- Group management UI (@mkasztelnik)
- Show service token on show view (@mkasztelnik)
- Deploy to production when tag is pushed into remote git repository (@tomek.bartynski)
- Group hierarchies management UI (@mkasztelnik)
- Add new registered user into default groups (@mkasztelnik)
- Resource management REST API documentation (@dharezlak)
- Service aliases (@jmeizner)
- Issue and merge request templates (@mkasztelnik)
- Rake task for generating sample data for development purposes (@tomek.bartynski)
- Users can set Access Methods for new and existing Services (@Nuanda)
- There are global Access Methods which work for all Services (@Nuanda)
- Bullet gem warns about database queries performance problems (@tomek.bartynski)
- Omnipotent admin (@Nuanda)
- Global resource access policies management UI (@mkasztelnik)

### Changed
- Upgrade to Rails 5 (@mkasztelnik, @Nuanda)
- Left menu refactoring - not it is server side rendered (@mkasztelnik)
- Simplify login form pages using `simple_form` wrapper (@mkasztelnik)
- Resource separation into `global` and `local` (@dharezlak)
- Unify UIs for all CRUD views (@mkasztelnik)
- WebDav browser JS files obtained from a dedicated CDN (@dharezlak)
- Delete service ownership when user or service is destroyed (@mkasztelnik)
- Service views refactoring - separation for global/local policies management (@mkasztelnik, @Nuanda)
- Rewrite migrations to avoid using ActiveRecord (@amber7b)
- Increase fade out time for flash messages into 10 seconds (@mkasztelnik)
<<<<<<< HEAD
- Go to new user session path after logout (@mkasztelnik)
- Added a spec checking for correct removal of only policies specified by the API request parameter (@dharezlak)
=======
- Got to new user session path after logout (@mkasztelnik)
- File store view uses a common layout (@dharezlak)
>>>>>>> 6bf8335a

### Deprecated

### Removed
- Remove webdav specific access methods from seeds (@mkasztelnik)

### Fixed
- Improve service URI validation (@Nuanda)
- Fix extra spaces in markdown code blocks (@mkasztelnik)
- Disable turbolinks on WebDav browser view to make GWT work (@mkasztelnik)
- Fix group validation - at last one group owner is needed (@mkasztelnik)
- Policies do not forbid access for access methods which they do not define (@Nuanda)
- Make icheck work with turbolinks (@mkasztelnik)
- Make zero clipboard work with turbolinks (@mkasztelnik)
- Don't allow to create group without group owner (@mkasztelnik)
- Show notice information to the user after new account created that account needs to
  be approved by supervisor (@mkasztelnik)
- Show `new` view instead of `edit` while creating new group and validation failed (@mkasztelnik)
- Remove n+1 query for service ownership in Services#index view (@Nuanda)
- Made it possible to navigate to Service#show with a click if a service had no name (@Nuanda)
- Content passed to the file store JS browser sanitized to prevent XSS attacks (@dharezlak)
- Turbolinks disabled directly on the Files link (@dharezlak)
- PDP returns 403 when `uri` or `access_method` query params are missing (@mkasztelnik)
- Fix missing translations on service list and service show views (@mkasztelnik, @Nuanda)
- Fix n+1 queries problems in service and group sections (@mkasztelnik)
- Check service policy only once on global policies view (@mkasztelnik)

### Security<|MERGE_RESOLUTION|>--- conflicted
+++ resolved
@@ -67,13 +67,10 @@
 - Service views refactoring - separation for global/local policies management (@mkasztelnik, @Nuanda)
 - Rewrite migrations to avoid using ActiveRecord (@amber7b)
 - Increase fade out time for flash messages into 10 seconds (@mkasztelnik)
-<<<<<<< HEAD
 - Go to new user session path after logout (@mkasztelnik)
+- Got to new user session path after logout (@mkasztelnik)
 - Added a spec checking for correct removal of only policies specified by the API request parameter (@dharezlak)
-=======
-- Got to new user session path after logout (@mkasztelnik)
 - File store view uses a common layout (@dharezlak)
->>>>>>> 6bf8335a
 
 ### Deprecated
 
