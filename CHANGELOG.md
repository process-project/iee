--- conflicted
+++ resolved
@@ -30,13 +30,10 @@
 - New patient case widget to reflect new developments in pipelining (@Nuanda)
 - Flow model class which stores information about pipeline flow steps (@mkasztelnik)
 - Switch from PhantomJS into Chrome headless (@mkasztelnik)
-<<<<<<< HEAD
 - Add escaping in the documentation pdp curl example (@mkasztelnik)
 - Unique while fetching resources in pdp (@mkasztelnik)
 - Change comparison `show` method to `index` (@mkasztelnik)
-=======
 - Pipeline steps definition refactored and generalized (@mkasztelnik)
->>>>>>> 2a671da3
 
 ### Deprecated
 
