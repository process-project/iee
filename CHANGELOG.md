--- conflicted
+++ resolved
@@ -33,11 +33,8 @@
 - Computation update interval changed into 30 seconds (@mkasztelnik)
 - Load patient details only when needed (@mkasztelnik)
 - Patient's case number is now easily available in the script generator (@dharezlak)
-<<<<<<< HEAD
 - Fetch patient details timeout set to 2 seconds (@mkasztelnik)
-=======
 - Patient details loaded using ajax (@mkasztelnik)
->>>>>>> da12684c
 
 ### Deprecated
 
