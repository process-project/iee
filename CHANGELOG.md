# Change Log
All notable changes to this project will be documented in this file.

The format is based on [Keep a Changelog](http://keepachangelog.com/)
and this project adheres to [Semantic Versioning](http://semver.org/).

Please view this file on the master branch, on stable branches it's out of date.

## [Unreleased]

### Added
- Show started rimrock computation source link (@mkasztelnik)
- Parameter extraction pipeline step (@amber7b)
- Automatic and manual pipeline execution mode (@mkasztelnik)
- Pipeline flows (pipeline with different steps) (@jmeizner)
- Configure redis based cache (@mkasztelnik)
- Add cache for repositories tags and versions (@mkasztelnik)
- Manual gitlab-ci push master to production step (@mkasztelnik)
- Patient details are fetched from the external data set service and shown in the patient page (@dharezlak)
- Possibility to configure automatic pipeline steps during pipeline creation (@mkasztelnik)
- Wrench automatic pipeline step icon when configuration is needed (@mkasztelnik)

### Changed
- Segmentation run mode can be configured using yaml or ENV variable (@mkasztelnik)
- Default segmentation run mode changed into 3 (@mkasztelnik)
- Patient.case_number now used as patient ID in HTTP requests (@amber7b)

### Deprecated

### Removed

### Fixed
- Output from one pipeline is not taken as different pipeline input (@mkasztelnik)
- Change step status after segmentation is submitted (@mkasztelnik)
<<<<<<< HEAD
- Error when deleting a pipeline which has data files (@jmeizner)
=======
- Set segmentation status to failure when zip cannot be unzipped (@jmeizner)
>>>>>>> 704999ca

### Security

## 0.6.1

## Fixed
- Fix segmentation status update after WebDav computation finished (@mkasztelnik)

## 0.6.0

### Added
- rack-attack bans are logged to `log/rack-attack.log` (@mkasztelnik)
- Show user email in admin users index view (@mkasztelnik)
- Pipeline step script generation uses ERB templates (@mkasztelnik)
- Blood flow computation is self-contained - Ansys files are downloaded from git
  repository (@mkasztelnik)
- Gitlab integration services (list branches/tags and download specific file) (@amber7b)
- Comparison of image files in pipeline comparison view (@amber7b)
- Fetch computation slurm start script from Gitlab (@mkasztelnik)
- Pipeline comparison view uses OFF viewers to show 3D mesh differences (@dharezlak)
- Enabled selection of rimrock computation version (@jmeizner, @mkasztelnik)
- Brakeman security errors check is executed by Gitlab CI (@mkasztelnik)
- Data sets API reference added to the Help section as a separate entry (@dharezlak)
- Use action cable (web sockets) to refresh computation (@mkasztelnik)
- Computation stores information about selected tag/branch and revision (@mkasztelnik)
- Pipelines comparison shows sources diff link to GitLab (@Nuanda)

### Changed
- Upgrade to ruby 2.4.1 (@mkasztelnik)
- Upgrade dependencies (@mkasztelnik)
- Upgrade to rails 5.1.2 (@mkasztelnik)
- Update rubocop to 0.49.1 (@mkasztelnik)
- Move `Webdav::Client` into `app/models` to avoid auto loading problems (@mkasztelnik)
- OFF viewer's height in pipeline's compare mode takes half of the available width (@dharezlak)
- Patient case_number is checked for unsafe characters (@Nuanda)

### Deprecated

### Removed

### Fixed
- Patient left menu focus when showing patient pipeline computation (@mkasztelnik)
- Avoid n+1 queries in patient view (@mkasztelnik)
- Disable turbolinks in links to cloud view (turbolinks does not work well with GWT) (@mkasztelnik)
- Fix random failing test connected with html escaping user name in generated emails (@mkasztelnik)
- Fix content type mismatch for file stage out (@mkasztelnik)
- Turn on `files` integration tests (@mkasztelnik)
- Fix missing tooltip messages for queued computation state (@mkasztelnik)
- Preventing WebDAV folder creation for patients with incorrect case_number (@Nuanda)

### Security

## 0.5.0

### Added
- Pipelines have own DataFiles which represent produced results (@Nuanda)
- Pipelines comparison view which present differences between files of two Pipelines (@Nuanda)
- Segmentation output is unzipped into pipeline directory (@amber7b, @mkasztelnik)
- Store in FileStore heart model computation PNG results (@mkasztelnik).
- Integration tests (tag "files") are run by GitlabCI (@mkasztelnik)

### Changed
- File browser template for multiple embed mode created (@dharezlak)
- WebDAV synchronisation takes care for pipeline-related and patient input files (@Nuanda)
- Computations are executed in the pipeline scope (@mkasztelnik)
- Move FileStore configuration into one place (@mkasztelnik)
- Make patient `case_number` factory field unique (@mkasztelnik)
- Redirect user back to previous page after proxy is regenerated successfully (@mkasztelnik)
- Prefix is removed from segmentation outputs (@mkasztelnik)
- Show compare two pipelines button only when there is more than on pipeline (@mkasztelnik)

### Deprecated

### Removed
- DataFile#handle removed since it is not going to be used anymore (@Nuanda)

### Fixed
- Policy management API handles paths with escaped characters well and limits path scope to a single service (@dharezlak)
- Move and copy policy API calls handle well resources with escaped characters (@dharezlak)
- Copy and move destinations for policy management API treated as pretty paths for proper processing (@dharezlak)
- JS resources required for the OFF viewer are loaded in the file browser direct embed mode (@dharezlak)
- Resource pretty path decodes and encodes values according to URI restrictions (@dharezlak)
- Local path exclusion validation query fixed (@ddharezlak)
- Proxy warning is shown only for active Rimrock computations (@mkasztelnik)
- Correct computation tooltip text on pipelines list (@mkasztelnik)
- When removing policies via API access method existence check is scoped to a given service (@dharezlak)
- Set Rimrock computation job id to nil while restarting computation (@mkasztelnik)
- Show missing patient outputs on pipeline diff view (@mkasztelnik)
- Path processing fixed for policy move/copy operations invoked via API (@dharezlak)
- Set correct order for pipelines computations (@mkasztelnik)

### Security

## 0.4.4

### Changed
- JWT token parameter name changed to access_token for the data sets subpage request URL (@dharezlak)

## 0.4.3

### Fixed
- JWT token passed as a URL query parameter for the data sets subpage (@dharezlak)

## 0.4.2

### Changed
- JWT token structure description updated (information about `sub` record)
  in documentation (@mkasztelnik)

## 0.4.1

### Changed
- `sub` changed from integer into string (which is required by specification) (@mkasztelnik)

## 0.4.0

### Added
- Basic rack-attack configuration (@mkasztelnik)
- Patient pipelines (@mkasztelnik)
- Patient/Pipeline file store structure is created while creating/destroying
  patient/pipeline (@mkasztelnik)
- Segmentation patient case pipeline step (@tbartynski)
- User id was added into JWT token using `sub` key (@mkasztelnik)

### Changed
- Update rubocop into 0.47.1, fix new discovered offenses (@mkasztelnik)
- JWT token expiration time extended to 6 hours (@mkasztelnik)
- Change zeroclipboard into clipboard.js because support for flash is dropped (@mkasztelnik)
- Factories fields which should be unique use unique Faker methods (@mkasztelnik)
- Simplify Webdav operations for FileStore and OwnCloud (@mkasztelnik)

### Deprecated

### Removed
- PLGrid left menu removed since we are not showing any item there (@mkasztelnik)
- PLGrid patient data synchronizer removed. FileStore is the only supported backend (@mkasztelnik)

### Fixed
- Left menu can be scrolled when high is small (@mkasztelnik)
- Policy API filters policies according to the service identified by the passed id (@dharezlak)
- A 404 error code is returned instead of the 500 code when copying/moving policy
  for a non-existent source policy (@dharezlak)
- All user groups assignments are removed while user is deleted from the system (@mkasztelnik)

### Security

## 0.3.4

### Changed
- Default Patient Case File Synchronizer changed into WebDav (@mkasztelnik)

## 0.3.3

### Fixed
- Data sets page url can be overwritten with an environment property (@dharezlak)


## 0.3.2

### Fixed

- Fixed pushing tag into production from different branch than master (@mkasztelnik)


## 0.3.1

### Fixed

- Policy API filters policies according to the service identified by the passed id (@dharezlak)


## 0.3.0

### Added
- PLGrid proxy details shown in the profile view, warning shown when proxy is
  outdated while active computations are present (@mkasztelnik)
- Support for running specs with JS support (@mkasztelnik)
- When a computation finishes the patient view is automatically reloaded in order
  to show the user the latest files produced by the computation (@Nuanda)
- OD Heart model is now incorporated in the patient case pipeline (@Nuanda)
- Show alert when unable to update patient files or run computations
  because PLGrid proxy is outdated (@mkasztelnik)
- User with active computations is notified (via email) while proxy expired (@mkasztelnik)
- Users management view redesigned, added possibility to remove user by admin (@mkasztelnik)
- Set plgrid login in OpenId request while regenerating proxy certificate (@mkasztelnik)
- Long living JWT tokens can be generated using internal API (@mkasztelnik)
- Resource paths support wildcard characters through UI and API (@dharezlak)
- User can download patient case computation stdout and stderr (@mkasztelnik)
- Data sets view from an external server was integrated as an iframe (@dharezlak)

### Changed
- Make jwt pem path configurable though system variable (@mkasztelnik)
- Externalize JWT token generation from user into separate class (@mkasztelnik)
- Make PDP URI and access method case insensitive (@mkasztelnik)
- Improve service URL form placeholder (@mkasztelnik)
- Externalize PLGrid grant id into configuration file (@mkasztelnik)
- Rename `User.with_active_computations` into `User.with_submitted_computations` (@mkasztelnik)
- Corrected SMTP config to include Auth support (@jmeizner)
- Updated PDP and Services documentation (@jmeizner)
- Update rails into 5.0.2 and other dependencies (@mkasztelnik)
- Make Computation a base class for more specialized classes (@tomek.bartynski)
- Introduced WebdavComputation and RimrockComputation that inherit from Computation class (@tomek.bartynski)
- Patient Case pipeline is now hardcoded in Patient model (@tomek.bartynski)
- Implemented classes that run Blood Flow Simulation and Heart Model Computation pipeline steps (@tomek.bartynski)

### Deprecated

### Removed

### Fixed
- Correct default pundit permission denied message is returned when no custom message is defined (@mkasztelnik)
- Missing toastr Javascript map file added (@mkasztelnik)
- Show add group member and group management help only to group group owner (@mkasztelnik)
- Unify cloud resources view with other views (surrounding white box added) (@mkasztelnik)
- Fix path parsing when alias service name is used in PDP request (@mkasztelnik)
- PLGrid profile view visible only for connected accounts (@mkasztelnik)
- PDP - wildcard at the beginning and end of resource path should not be default (@mkasztelnik)

### Security


## 0.2.0

### Added
- Application version and revision in layout footer (@mkasztelnik)
- Pundit authorized error messages for groups and services (@mkasztelnik)
- Notifications are using the JS toastr library for fancier popups (@dharezlak)
- The file store component uses portal's notification system to report errors (@dharezlak)
- Service owner can manage local policies through UI (@mkasztelnik)
- Unique user name composed with full name and email (@mkasztelnik)
- Embed atmosphere UI into cloud resources section (@nowakowski)

### Changed
- Redirect status set to 302 instead of 404 (when record not found), 401 (when
  user does not have permission to perform action) to avoid ugly "You are being
  redirected" page (@mkasztelnik)
- PDP denies everything when user is not approved (@mkasztelnik)
- Add/remove group members redesigned (@mkasztelnik)
- Update rubocop and remove new offenses (@mkasztelnik)
- Update project dependencies (@mkasztelnik)
- Update rubocop to 0.46.0, remove new discovered offences (@mkasztelnik)
- Update to rails 5.0.1 (@mkasztelnik)

### Deprecated

### Removed

### Fixed
- Service factory that used to randomly produce invalid objects (@tomek.bartynski)
- Edit/destroy group buttons visible only for group owners (@mkasztelnik)
- Administration side menu item displayed only if it is not empty (@tomek.bartynski)
- Corresponding resource entities are removed when policy API called with
  only a `path` param (@dharezlak)

### Security


## 0.1.0

### Added
- Basic project structure (@mkasztelnik, @dharezlak)
- Use [gentelalla](https://github.com/puikinsh/gentelella) theme (@dharezlak, @mkasztelnik)
- Integration with PLGrid openId (@mkasztelnik)
- Accepting new users by supervisor (@dharezlak)
- Policy Decision Point (PDP) REST API (@mkasztelnik)
- JWT Devise login strategy (@mkasztelnik)
- JWT configuration (@tomek.bartynski)
- Resource and permission management (@dharezlak)
- Patient case POC (@Nuanda)
- Sentry integration (@mkasztelnik)
- Get user gravatar (@mkasztelnik)
- Store PLGrid proxy in DB while logging in using PLGrid openId (@mkasztelnik)
- JWT token expiry set to 1 hour (@tomek.bartynski)
- Help pages for REST API (@mkasztelnik)
- Custom error pages (@mkasztelnik)
- Group hierarchies performance tests (@tomek.bartynski)
- Push patient case files into PLGrid using PLGData (@Nuanda)
- Use Rimrock for PLGrid job submission (@mkasztelnik)
- Approve user account after PLGrid login (@mkasztelnik)
- Asynchronous email sending (@mkasztelnik)
- Notify supervisors after new user registered (@mkasztelnik)
- Find resources using regular expressions (@dharezlak)
- Introduce service (@mkasztelnik)
- WebDav file browser (@dharezlak)
- REST interface for local resource management (@dharezlak)
- User profile page (@mkasztelnik)
- Project description (@amber7b, @mkasztelnik, @dharezlak)
- Sent confirmation email after user account is approved (@mkasztelnik)
- Setup continuous delivery (@tomek.bartynski)
- Setup rubocop (@tomek.bartynski)
- Service ownership (@Nuanda)
- Delegate user credentials in service resource management REST API (@mkasztelnik)
- Service management UI (@Nuanda, @mkasztelnik)
- Group management UI (@mkasztelnik)
- Show service token on show view (@mkasztelnik)
- Deploy to production when tag is pushed into remote git repository (@tomek.bartynski)
- Group hierarchies management UI (@mkasztelnik)
- Add new registered user into default groups (@mkasztelnik)
- Resource management REST API documentation (@dharezlak)
- Service aliases (@jmeizner)
- Issue and merge request templates (@mkasztelnik)
- Rake task for generating sample data for development purposes (@tomek.bartynski)
- Users can set Access Methods for new and existing Services (@Nuanda)
- There are global Access Methods which work for all Services (@Nuanda)
- Bullet gem warns about database queries performance problems (@tomek.bartynski)
- Omnipotent admin (@Nuanda)
- Global resource access policies management UI (@mkasztelnik)
- Additional attribute with policy proxy URL is passed to the file store browser (@dharezlak)
- Provide help panels for resource actions (@nowakowski)
- Hint regarding resource paths in global policies tab (@tomek.bartynski)
- Support path component in service uri (@tomek.bartynski)

### Changed
- Upgrade to Rails 5 (@mkasztelnik, @Nuanda)
- Left menu refactoring - not it is server side rendered (@mkasztelnik)
- Simplify login form pages using `simple_form` wrapper (@mkasztelnik)
- Resource separation into `global` and `local` (@dharezlak)
- Unify UIs for all CRUD views (@mkasztelnik)
- WebDav browser JS files obtained from a dedicated CDN (@dharezlak)
- Delete service ownership when user or service is destroyed (@mkasztelnik)
- Service views refactoring - separation for global/local policies management (@mkasztelnik, @Nuanda)
- Rewrite migrations to avoid using ActiveRecord (@amber7b)
- Increase fade out time for flash messages into 10 seconds (@mkasztelnik)
- Go to new user session path after logout (@mkasztelnik)
- Got to new user session path after logout (@mkasztelnik)
- Added a spec checking for correct removal of only policies specified by the API request parameter (@dharezlak)
- File store view uses a common layout (@dharezlak)
- Service uri must not end with a slash (@tomek.bartynski)
- Resource path must start with a slash (@tomek.bartynski)
- Removed path unification in Resource model (@tomek.bartynski)
- Update to sidekiq 4.2.2 and remove unused anymore sinatra dependency (@mkasztelnik)
- Administrator is able to see all registered services (@mkasztelnik)
- Fixed path field in a form for Resource (@tomek.bartynski)

### Deprecated

### Removed
- Remove webdav specific access methods from seeds (@mkasztelnik)

### Fixed
- Improve service URI validation (@Nuanda)
- Fix extra spaces in markdown code blocks (@mkasztelnik)
- Disable turbolinks on WebDav browser view to make GWT work (@mkasztelnik)
- Fix group validation - at last one group owner is needed (@mkasztelnik)
- Policies do not forbid access for access methods which they do not define (@Nuanda)
- Make icheck work with turbolinks (@mkasztelnik)
- Make zero clipboard work with turbolinks (@mkasztelnik)
- Don't allow to create group without group owner (@mkasztelnik)
- Show notice information to the user after new account created that account needs to
  be approved by supervisor (@mkasztelnik)
- Show `new` view instead of `edit` while creating new group and validation failed (@mkasztelnik)
- Remove n+1 query for service ownership in Services#index view (@Nuanda)
- Made it possible to navigate to Service#show with a click if a service had no name (@Nuanda)
- Content passed to the file store JS browser sanitized to prevent XSS attacks (@dharezlak)
- Turbolinks disabled directly on the Files link (@dharezlak)
- PDP returns 403 when `uri` or `access_method` query params are missing (@mkasztelnik)
- Fix missing translations on service list and service show views (@mkasztelnik, @Nuanda)
- Fix n+1 queries problems in service and group sections (@mkasztelnik)
- Check service policy only once on global policies view (@mkasztelnik)
- More advance validation for service `uri` overridden (@jmeizner)
- Policy management API documentation corrected (@dharezlak)
- Fix duplicates and missing part of `Service#show` (@jmeizner)
- Policy API uses a service reference when querying for access methods (@dharezlak)

### Security<|MERGE_RESOLUTION|>--- conflicted
+++ resolved
@@ -32,11 +32,8 @@
 ### Fixed
 - Output from one pipeline is not taken as different pipeline input (@mkasztelnik)
 - Change step status after segmentation is submitted (@mkasztelnik)
-<<<<<<< HEAD
 - Error when deleting a pipeline which has data files (@jmeizner)
-=======
 - Set segmentation status to failure when zip cannot be unzipped (@jmeizner)
->>>>>>> 704999ca
 
 ### Security
 
