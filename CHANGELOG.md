# Change Log
All notable changes to this project will be documented in this file.

The format is based on [Keep a Changelog](http://keepachangelog.com/)
and this project adheres to [Semantic Versioning](http://semver.org/).

Please view this file on the master branch, on stable branches it's out of date.

## Unreleased

### Added
- Patients API (@mkasztelnik)
- Accepting `file.zip` as a correct input for segmentation (@Nuanda)

### Changed

### Deprecated

### Removed

### Fixed
- Fixed GitLab integration spec (@Nuanda)

### Security

## 0.10.0

### Added
- User can select segmentation run mode before start (@mkasztelnik)
- Possibility to configure custom Ansys licenses for pipeline computation (@mkasztelnik)
<<<<<<< HEAD
- POossibility to define scripted step deployment types (@mkasztelnik)
=======
- `pipeline_identifier` `case_number` and `token` computation script helpers (@mkasztelnik)
>>>>>>> d986707a

### Changed
- Use Gitlab review procedure instead of labels (@mkasztelnik)
- `stage_in` returns error code when unable to download FileStore file (@mkasztelnik)
- Set JWT token expiration time to 24h (@mkasztelnik)

### Deprecated

### Removed
- Computation script repositories removed from `eurvalve.yml`, step repository
  configuration used instead (@mkasztelnik)

### Fixed
- Fix unused pipeline title missing (@mkasztelnik)

### Security

## 0.9.1

### Security
- Upgrade Sprockets gem to avoid CVE-2018-3760 vulnerability (@mkasztelnik)

## 0.9.0

### Added
- Added AVD/MVD ratio to patients' statistics (@Nuanda)
- Support for execution of pipeline steps on cloud vms (@nowakowski)
- Refactoring of pipeline step model (replacing rimrock steps with scripted steps) (@nowakowski)
- Profile link for left avatar picture and user name (@mkasztelnik)
- Colors for patient tile connected with last pipeline status (@mkasztelnik)
- Instruction how to remove concrete IP from rack-attack fail2ban list (@mkasztelnik)
- User cannot be removed or blocked when she/he owns exclusively group (@mkasztelnik)
- Button to minimize left menu is visible always (@mkasztelnik)
- Dedicated information about deleted pipeline owner (@mkasztelnik)

### Changed
- Reintegration of segmentation service using File Store in place of OwnCloud (@jmeizner)
- Remove `brakeman` from `Gemfile` and use latest version while executing
  `gitab-ci` checks (@mkasztelnik)
- Trigger segmentation start after whole input file is uploaded (@mkasztelnik)

### Deprecated

### Removed
- Remove `faker` gem and replace it with `factory_bot` sequences (@mkasztelnik)

### Fixed
- Patients' statistics work correctly when turbolink-loaded (@Nuanda)
- Fix `GITLAB_HOST` markup formatting in `README.md` (@mkasztelnik)

### Security

## 0.8.0

### Added
- Reload pipeline step status on patient view (@mkasztelnik)
- Reload segmentation status after it is started (@mkasztelnik)
- Proper handling for rimrock computation start failure (@mkasztelnik)
- Execution time updated each second for active computation (@mkasztelnik)
- Pipeline specific input (@mkasztelnik)
- Patient clinical details now includes patient's state (preop/postop) (@Nuanda)
- New statistics about the current state of EurValve's prospective cohort (@Nuanda)

### Changed
- Labels for pipelines list view improved (@mkasztelnik)
- Segmentation temp file is removed from local disc after it is transferred into
  segmentation Philips service (@mkasztelnik)
- Use stages instead of types in Gitlab CI yml (@mkasztelnik)
- Upgrade to rubocop 0.51.0 (@mkasztelnik)
- Use addressable gem to parse URLs (@mkasztelnik)
- Upgraded rails into 5.1.4 and other gems into latest supported versions (@mkasztelnik)
- Change `factory_girl` into `factory_bot` (@mkasztelnik)
- Use preconfigured docker image for builds (@mkasztelnik)
- Extracted DataSets::Client from Patients::Details for reusability (@Nuanda)
- Lock redis version into 3.x (@mkasztelnik)
- New patient case widget to reflect new developments in pipelining (@Nuanda)
- Flow model class which stores information about pipeline flow steps (@mkasztelnik)
- Switch from PhantomJS into Chrome headless (@mkasztelnik)
- Add escaping in the documentation pdp curl example (@mkasztelnik)
- Unique while fetching resources in pdp (@mkasztelnik)
- Change comparison `show` method to `index` (@mkasztelnik)
- Pipeline steps definition refactored and generalized (@mkasztelnik)
- Change defaults for data sets (@mkasztelnik)
- Change the default root path to patients index (@Nuanda)
- Renamed `not_used_flow` into `unused_steps` (@mkasztelnik)

### Deprecated

### Removed

### Fixed
- Remove n+1 query when updating computation status (@mkasztelnik)
- Sidebar's hamburger button is operational properly toggling the left menu (@dharezlak)
- Fix patient web socket unsubscribe (@mkasztelnik)
- Patient and pipeline creation silent failures (@jmeizner)

### Security

## 0.7.0

### Added
- Show started rimrock computation source link (@mkasztelnik)
- Parameter extraction pipeline step (@amber7b)
- Automatic and manual pipeline execution mode (@mkasztelnik)
- Pipeline flows (pipeline with different steps) (@jmeizner)
- Configure redis based cache (@mkasztelnik)
- Add cache for repositories tags and versions (@mkasztelnik)
- Manual gitlab-ci push master to production step (@mkasztelnik)
- Patient details are fetched from the external data set service and shown in the patient page (@dharezlak)
- Possibility to configure automatic pipeline steps during pipeline creation (@mkasztelnik)
- Wrench automatic pipeline step icon when configuration is needed (@mkasztelnik)
- Add extra pipeline steps for CFD, ROM, 0D, PV visualization and uncertainty analysis (@amber7b)
- Computation update interval can be configured using ENV variable (@mkasztelnik)
- Add loading indicator when reloading current pipeline step (@mkasztelnik)
- Show manual pipeline steps during pipeline creation (@mkasztelnik)
- External data set service is called to fetch patient's inferred details (@dharezlak)
- Additional mocked pipelines and pipelines steps (@mkasztelnik)
- Show pipeline details (flow and owner) (@Nuanda)
- Design new pipeline disabled button (@mkasztelnik)
- Links to 4 EurValve datasets query interfaces (@mkasztelnik)
- Add possibility to configure data sets site path though ENV variable (@mkasztelnik)
- Add link to segmentation status output directory (@mkasztelnik)
- Show computation error message (@mkasztelnik)
- Gitlab endpoint can be configured using ENV variable (@mkasztelnik)
- Gitlab clone url can be configured though ENV variable (@mkasztelnik)
- Add `clone_repo(repo)` script generator helper (@mkasztelnik)

### Changed
- Segmentation run mode can be configured using yaml or ENV variable (@mkasztelnik)
- Default segmentation run mode changed into 3 (@mkasztelnik)
- Patient.case_number now used as patient ID in HTTP requests (@amber7b)
- Computation update interval changed into 30 seconds (@mkasztelnik)
- Load patient details only when needed (@mkasztelnik)
- Patient's case number is now easily available in the script generator (@dharezlak)
- Fetch patient details timeout set to 2 seconds (@mkasztelnik)
- Patient details loaded using ajax (@mkasztelnik)
- Don't show run segmentation button when segmentation is active (@mkasztelnik)
- Don't show blank option for pipeline mode (@mkasztelnik)
- Patient age inferred value expressions changed to conform with values coming from real data sets (@dharezlak)
- File browsers embedded in the pipeline views sort contents by date descendingly (@dharezlak)

### Deprecated

### Removed

### Fixed
- Output from one pipeline is not taken as different pipeline input (@mkasztelnik)
- Change step status after segmentation is submitted (@mkasztelnik)
- Error when deleting a pipeline which has data files (@jmeizner)
- Set segmentation status to failure when zip cannot be unzipped (@jmeizner)
- Don't create webdav structure when pipeline cannot be created (@mkasztelnik)
- Show error details when pipeline cannot be created (@mkasztelnik)
- Fix proxy expired email title (@mkasztelnik)
- JSON query requesting inferred patient details updated to comply with data set service's new API (@dharezlak)
- Don't show run button when manual pipeline and proxy is not valid (@mkasztelnik)
- Update computation status after computation is started (@mkasztelnik)
- Extract computations_helper GitLab host name to an env variable (@Nuanda)

### Security

## 0.6.1

## Fixed
- Fix segmentation status update after WebDav computation finished (@mkasztelnik)

## 0.6.0

### Added
- rack-attack bans are logged to `log/rack-attack.log` (@mkasztelnik)
- Show user email in admin users index view (@mkasztelnik)
- Pipeline step script generation uses ERB templates (@mkasztelnik)
- Blood flow computation is self-contained - Ansys files are downloaded from git
  repository (@mkasztelnik)
- Gitlab integration services (list branches/tags and download specific file) (@amber7b)
- Comparison of image files in pipeline comparison view (@amber7b)
- Fetch computation slurm start script from Gitlab (@mkasztelnik)
- Pipeline comparison view uses OFF viewers to show 3D mesh differences (@dharezlak)
- Enabled selection of rimrock computation version (@jmeizner, @mkasztelnik)
- Brakeman security errors check is executed by Gitlab CI (@mkasztelnik)
- Data sets API reference added to the Help section as a separate entry (@dharezlak)
- Use action cable (web sockets) to refresh computation (@mkasztelnik)
- Computation stores information about selected tag/branch and revision (@mkasztelnik)
- Pipelines comparison shows sources diff link to GitLab (@Nuanda)

### Changed
- Upgrade to ruby 2.4.1 (@mkasztelnik)
- Upgrade dependencies (@mkasztelnik)
- Upgrade to rails 5.1.2 (@mkasztelnik)
- Update rubocop to 0.49.1 (@mkasztelnik)
- Move `Webdav::Client` into `app/models` to avoid auto loading problems (@mkasztelnik)
- OFF viewer's height in pipeline's compare mode takes half of the available width (@dharezlak)
- Patient case_number is checked for unsafe characters (@Nuanda)

### Deprecated

### Removed

### Fixed
- Patient left menu focus when showing patient pipeline computation (@mkasztelnik)
- Avoid n+1 queries in patient view (@mkasztelnik)
- Disable turbolinks in links to cloud view (turbolinks does not work well with GWT) (@mkasztelnik)
- Fix random failing test connected with html escaping user name in generated emails (@mkasztelnik)
- Fix content type mismatch for file stage out (@mkasztelnik)
- Turn on `files` integration tests (@mkasztelnik)
- Fix missing tooltip messages for queued computation state (@mkasztelnik)
- Preventing WebDAV folder creation for patients with incorrect case_number (@Nuanda)

### Security

## 0.5.0

### Added
- Pipelines have own DataFiles which represent produced results (@Nuanda)
- Pipelines comparison view which present differences between files of two Pipelines (@Nuanda)
- Segmentation output is unzipped into pipeline directory (@amber7b, @mkasztelnik)
- Store in FileStore heart model computation PNG results (@mkasztelnik).
- Integration tests (tag "files") are run by GitlabCI (@mkasztelnik)

### Changed
- File browser template for multiple embed mode created (@dharezlak)
- WebDAV synchronisation takes care for pipeline-related and patient input files (@Nuanda)
- Computations are executed in the pipeline scope (@mkasztelnik)
- Move FileStore configuration into one place (@mkasztelnik)
- Make patient `case_number` factory field unique (@mkasztelnik)
- Redirect user back to previous page after proxy is regenerated successfully (@mkasztelnik)
- Prefix is removed from segmentation outputs (@mkasztelnik)
- Show compare two pipelines button only when there is more than on pipeline (@mkasztelnik)

### Deprecated

### Removed
- DataFile#handle removed since it is not going to be used anymore (@Nuanda)

### Fixed
- Policy management API handles paths with escaped characters well and limits path scope to a single service (@dharezlak)
- Move and copy policy API calls handle well resources with escaped characters (@dharezlak)
- Copy and move destinations for policy management API treated as pretty paths for proper processing (@dharezlak)
- JS resources required for the OFF viewer are loaded in the file browser direct embed mode (@dharezlak)
- Resource pretty path decodes and encodes values according to URI restrictions (@dharezlak)
- Local path exclusion validation query fixed (@ddharezlak)
- Proxy warning is shown only for active Rimrock computations (@mkasztelnik)
- Correct computation tooltip text on pipelines list (@mkasztelnik)
- When removing policies via API access method existence check is scoped to a given service (@dharezlak)
- Set Rimrock computation job id to nil while restarting computation (@mkasztelnik)
- Show missing patient outputs on pipeline diff view (@mkasztelnik)
- Path processing fixed for policy move/copy operations invoked via API (@dharezlak)
- Set correct order for pipelines computations (@mkasztelnik)

### Security

## 0.4.4

### Changed
- JWT token parameter name changed to access_token for the data sets subpage request URL (@dharezlak)

## 0.4.3

### Fixed
- JWT token passed as a URL query parameter for the data sets subpage (@dharezlak)

## 0.4.2

### Changed
- JWT token structure description updated (information about `sub` record)
  in documentation (@mkasztelnik)

## 0.4.1

### Changed
- `sub` changed from integer into string (which is required by specification) (@mkasztelnik)

## 0.4.0

### Added
- Basic rack-attack configuration (@mkasztelnik)
- Patient pipelines (@mkasztelnik)
- Patient/Pipeline file store structure is created while creating/destroying
  patient/pipeline (@mkasztelnik)
- Segmentation patient case pipeline step (@tbartynski)
- User id was added into JWT token using `sub` key (@mkasztelnik)

### Changed
- Update rubocop into 0.47.1, fix new discovered offenses (@mkasztelnik)
- JWT token expiration time extended to 6 hours (@mkasztelnik)
- Change zeroclipboard into clipboard.js because support for flash is dropped (@mkasztelnik)
- Factories fields which should be unique use unique Faker methods (@mkasztelnik)
- Simplify Webdav operations for FileStore and OwnCloud (@mkasztelnik)

### Deprecated

### Removed
- PLGrid left menu removed since we are not showing any item there (@mkasztelnik)
- PLGrid patient data synchronizer removed. FileStore is the only supported backend (@mkasztelnik)

### Fixed
- Left menu can be scrolled when high is small (@mkasztelnik)
- Policy API filters policies according to the service identified by the passed id (@dharezlak)
- A 404 error code is returned instead of the 500 code when copying/moving policy
  for a non-existent source policy (@dharezlak)
- All user groups assignments are removed while user is deleted from the system (@mkasztelnik)

### Security

## 0.3.4

### Changed
- Default Patient Case File Synchronizer changed into WebDav (@mkasztelnik)

## 0.3.3

### Fixed
- Data sets page url can be overwritten with an environment property (@dharezlak)


## 0.3.2

### Fixed

- Fixed pushing tag into production from different branch than master (@mkasztelnik)


## 0.3.1

### Fixed

- Policy API filters policies according to the service identified by the passed id (@dharezlak)


## 0.3.0

### Added
- PLGrid proxy details shown in the profile view, warning shown when proxy is
  outdated while active computations are present (@mkasztelnik)
- Support for running specs with JS support (@mkasztelnik)
- When a computation finishes the patient view is automatically reloaded in order
  to show the user the latest files produced by the computation (@Nuanda)
- OD Heart model is now incorporated in the patient case pipeline (@Nuanda)
- Show alert when unable to update patient files or run computations
  because PLGrid proxy is outdated (@mkasztelnik)
- User with active computations is notified (via email) while proxy expired (@mkasztelnik)
- Users management view redesigned, added possibility to remove user by admin (@mkasztelnik)
- Set plgrid login in OpenId request while regenerating proxy certificate (@mkasztelnik)
- Long living JWT tokens can be generated using internal API (@mkasztelnik)
- Resource paths support wildcard characters through UI and API (@dharezlak)
- User can download patient case computation stdout and stderr (@mkasztelnik)
- Data sets view from an external server was integrated as an iframe (@dharezlak)

### Changed
- Make jwt pem path configurable though system variable (@mkasztelnik)
- Externalize JWT token generation from user into separate class (@mkasztelnik)
- Make PDP URI and access method case insensitive (@mkasztelnik)
- Improve service URL form placeholder (@mkasztelnik)
- Externalize PLGrid grant id into configuration file (@mkasztelnik)
- Rename `User.with_active_computations` into `User.with_submitted_computations` (@mkasztelnik)
- Corrected SMTP config to include Auth support (@jmeizner)
- Updated PDP and Services documentation (@jmeizner)
- Update rails into 5.0.2 and other dependencies (@mkasztelnik)
- Make Computation a base class for more specialized classes (@tomek.bartynski)
- Introduced WebdavComputation and RimrockComputation that inherit from Computation class (@tomek.bartynski)
- Patient Case pipeline is now hardcoded in Patient model (@tomek.bartynski)
- Implemented classes that run Blood Flow Simulation and Heart Model Computation pipeline steps (@tomek.bartynski)

### Deprecated

### Removed

### Fixed
- Correct default pundit permission denied message is returned when no custom message is defined (@mkasztelnik)
- Missing toastr Javascript map file added (@mkasztelnik)
- Show add group member and group management help only to group group owner (@mkasztelnik)
- Unify cloud resources view with other views (surrounding white box added) (@mkasztelnik)
- Fix path parsing when alias service name is used in PDP request (@mkasztelnik)
- PLGrid profile view visible only for connected accounts (@mkasztelnik)
- PDP - wildcard at the beginning and end of resource path should not be default (@mkasztelnik)

### Security


## 0.2.0

### Added
- Application version and revision in layout footer (@mkasztelnik)
- Pundit authorized error messages for groups and services (@mkasztelnik)
- Notifications are using the JS toastr library for fancier popups (@dharezlak)
- The file store component uses portal's notification system to report errors (@dharezlak)
- Service owner can manage local policies through UI (@mkasztelnik)
- Unique user name composed with full name and email (@mkasztelnik)
- Embed atmosphere UI into cloud resources section (@nowakowski)

### Changed
- Redirect status set to 302 instead of 404 (when record not found), 401 (when
  user does not have permission to perform action) to avoid ugly "You are being
  redirected" page (@mkasztelnik)
- PDP denies everything when user is not approved (@mkasztelnik)
- Add/remove group members redesigned (@mkasztelnik)
- Update rubocop and remove new offenses (@mkasztelnik)
- Update project dependencies (@mkasztelnik)
- Update rubocop to 0.46.0, remove new discovered offences (@mkasztelnik)
- Update to rails 5.0.1 (@mkasztelnik)

### Deprecated

### Removed

### Fixed
- Service factory that used to randomly produce invalid objects (@tomek.bartynski)
- Edit/destroy group buttons visible only for group owners (@mkasztelnik)
- Administration side menu item displayed only if it is not empty (@tomek.bartynski)
- Corresponding resource entities are removed when policy API called with
  only a `path` param (@dharezlak)

### Security


## 0.1.0

### Added
- Basic project structure (@mkasztelnik, @dharezlak)
- Use [gentelalla](https://github.com/puikinsh/gentelella) theme (@dharezlak, @mkasztelnik)
- Integration with PLGrid openId (@mkasztelnik)
- Accepting new users by supervisor (@dharezlak)
- Policy Decision Point (PDP) REST API (@mkasztelnik)
- JWT Devise login strategy (@mkasztelnik)
- JWT configuration (@tomek.bartynski)
- Resource and permission management (@dharezlak)
- Patient case POC (@Nuanda)
- Sentry integration (@mkasztelnik)
- Get user gravatar (@mkasztelnik)
- Store PLGrid proxy in DB while logging in using PLGrid openId (@mkasztelnik)
- JWT token expiry set to 1 hour (@tomek.bartynski)
- Help pages for REST API (@mkasztelnik)
- Custom error pages (@mkasztelnik)
- Group hierarchies performance tests (@tomek.bartynski)
- Push patient case files into PLGrid using PLGData (@Nuanda)
- Use Rimrock for PLGrid job submission (@mkasztelnik)
- Approve user account after PLGrid login (@mkasztelnik)
- Asynchronous email sending (@mkasztelnik)
- Notify supervisors after new user registered (@mkasztelnik)
- Find resources using regular expressions (@dharezlak)
- Introduce service (@mkasztelnik)
- WebDav file browser (@dharezlak)
- REST interface for local resource management (@dharezlak)
- User profile page (@mkasztelnik)
- Project description (@amber7b, @mkasztelnik, @dharezlak)
- Sent confirmation email after user account is approved (@mkasztelnik)
- Setup continuous delivery (@tomek.bartynski)
- Setup rubocop (@tomek.bartynski)
- Service ownership (@Nuanda)
- Delegate user credentials in service resource management REST API (@mkasztelnik)
- Service management UI (@Nuanda, @mkasztelnik)
- Group management UI (@mkasztelnik)
- Show service token on show view (@mkasztelnik)
- Deploy to production when tag is pushed into remote git repository (@tomek.bartynski)
- Group hierarchies management UI (@mkasztelnik)
- Add new registered user into default groups (@mkasztelnik)
- Resource management REST API documentation (@dharezlak)
- Service aliases (@jmeizner)
- Issue and merge request templates (@mkasztelnik)
- Rake task for generating sample data for development purposes (@tomek.bartynski)
- Users can set Access Methods for new and existing Services (@Nuanda)
- There are global Access Methods which work for all Services (@Nuanda)
- Bullet gem warns about database queries performance problems (@tomek.bartynski)
- Omnipotent admin (@Nuanda)
- Global resource access policies management UI (@mkasztelnik)
- Additional attribute with policy proxy URL is passed to the file store browser (@dharezlak)
- Provide help panels for resource actions (@nowakowski)
- Hint regarding resource paths in global policies tab (@tomek.bartynski)
- Support path component in service uri (@tomek.bartynski)

### Changed
- Upgrade to Rails 5 (@mkasztelnik, @Nuanda)
- Left menu refactoring - not it is server side rendered (@mkasztelnik)
- Simplify login form pages using `simple_form` wrapper (@mkasztelnik)
- Resource separation into `global` and `local` (@dharezlak)
- Unify UIs for all CRUD views (@mkasztelnik)
- WebDav browser JS files obtained from a dedicated CDN (@dharezlak)
- Delete service ownership when user or service is destroyed (@mkasztelnik)
- Service views refactoring - separation for global/local policies management (@mkasztelnik, @Nuanda)
- Rewrite migrations to avoid using ActiveRecord (@amber7b)
- Increase fade out time for flash messages into 10 seconds (@mkasztelnik)
- Go to new user session path after logout (@mkasztelnik)
- Got to new user session path after logout (@mkasztelnik)
- Added a spec checking for correct removal of only policies specified by the API request parameter (@dharezlak)
- File store view uses a common layout (@dharezlak)
- Service uri must not end with a slash (@tomek.bartynski)
- Resource path must start with a slash (@tomek.bartynski)
- Removed path unification in Resource model (@tomek.bartynski)
- Update to sidekiq 4.2.2 and remove unused anymore sinatra dependency (@mkasztelnik)
- Administrator is able to see all registered services (@mkasztelnik)
- Fixed path field in a form for Resource (@tomek.bartynski)

### Deprecated

### Removed
- Remove webdav specific access methods from seeds (@mkasztelnik)

### Fixed
- Improve service URI validation (@Nuanda)
- Fix extra spaces in markdown code blocks (@mkasztelnik)
- Disable turbolinks on WebDav browser view to make GWT work (@mkasztelnik)
- Fix group validation - at last one group owner is needed (@mkasztelnik)
- Policies do not forbid access for access methods which they do not define (@Nuanda)
- Make icheck work with turbolinks (@mkasztelnik)
- Make zero clipboard work with turbolinks (@mkasztelnik)
- Don't allow to create group without group owner (@mkasztelnik)
- Show notice information to the user after new account created that account needs to
  be approved by supervisor (@mkasztelnik)
- Show `new` view instead of `edit` while creating new group and validation failed (@mkasztelnik)
- Remove n+1 query for service ownership in Services#index view (@Nuanda)
- Made it possible to navigate to Service#show with a click if a service had no name (@Nuanda)
- Content passed to the file store JS browser sanitized to prevent XSS attacks (@dharezlak)
- Turbolinks disabled directly on the Files link (@dharezlak)
- PDP returns 403 when `uri` or `access_method` query params are missing (@mkasztelnik)
- Fix missing translations on service list and service show views (@mkasztelnik, @Nuanda)
- Fix n+1 queries problems in service and group sections (@mkasztelnik)
- Check service policy only once on global policies view (@mkasztelnik)
- More advance validation for service `uri` overridden (@jmeizner)
- Policy management API documentation corrected (@dharezlak)
- Fix duplicates and missing part of `Service#show` (@jmeizner)
- Policy API uses a service reference when querying for access methods (@dharezlak)

### Security<|MERGE_RESOLUTION|>--- conflicted
+++ resolved
@@ -28,11 +28,8 @@
 ### Added
 - User can select segmentation run mode before start (@mkasztelnik)
 - Possibility to configure custom Ansys licenses for pipeline computation (@mkasztelnik)
-<<<<<<< HEAD
 - POossibility to define scripted step deployment types (@mkasztelnik)
-=======
 - `pipeline_identifier` `case_number` and `token` computation script helpers (@mkasztelnik)
->>>>>>> d986707a
 
 ### Changed
 - Use Gitlab review procedure instead of labels (@mkasztelnik)
