# Change Log
All notable changes to this project will be documented in this file.

The format is based on [Keep a Changelog](http://keepachangelog.com/)
and this project adheres to [Semantic Versioning](http://semver.org/).

Please view this file on the master branch, on stable branches it's out of date.

## [Unreleased]

### Added
<<<<<<< HEAD
- Reload pipeline step status on patient view (@mkasztelnik)
=======
- Reload segmentation status after it is started (@mkasztelnik)
- Proper handling for rimrock computation start failure (@mkasztelnik)
>>>>>>> 73a423c8

### Changed
- Labels for pipelines list view improved (@mkasztelnik)

### Deprecated

### Removed

### Fixed

### Security

## 0.7.0

### Added
- Show started rimrock computation source link (@mkasztelnik)
- Parameter extraction pipeline step (@amber7b)
- Automatic and manual pipeline execution mode (@mkasztelnik)
- Pipeline flows (pipeline with different steps) (@jmeizner)
- Configure redis based cache (@mkasztelnik)
- Add cache for repositories tags and versions (@mkasztelnik)
- Manual gitlab-ci push master to production step (@mkasztelnik)
- Patient details are fetched from the external data set service and shown in the patient page (@dharezlak)
- Possibility to configure automatic pipeline steps during pipeline creation (@mkasztelnik)
- Wrench automatic pipeline step icon when configuration is needed (@mkasztelnik)
- Add extra pipeline steps for CFD, ROM, 0D, PV visualization and uncertainty analysis (@amber7b)
- Computation update interval can be configured using ENV variable (@mkasztelnik)
- Add loading indicator when reloading current pipeline step (@mkasztelnik)
- Show manual pipeline steps during pipeline creation (@mkasztelnik)
- External data set service is called to fetch patient's inferred details (@dharezlak)
- Additional mocked pipelines and pipelines steps (@mkasztelnik)
- Show pipeline details (flow and owner) (@Nuanda)
- Design new pipeline disabled button (@mkasztelnik)
- Links to 4 EurValve datasets query interfaces (@mkasztelnik)
- Add possibility to configure data sets site path though ENV variable (@mkasztelnik)
- Add link to segmentation status output directory (@mkasztelnik)
- Show computation error message (@mkasztelnik)
- Gitlab endpoint can be configured using ENV variable (@mkasztelnik)
- Gitlab clone url can be configured though ENV variable (@mkasztelnik)
- Add `clone_repo(repo)` script generator helper (@mkasztelnik)

### Changed
- Segmentation run mode can be configured using yaml or ENV variable (@mkasztelnik)
- Default segmentation run mode changed into 3 (@mkasztelnik)
- Patient.case_number now used as patient ID in HTTP requests (@amber7b)
- Computation update interval changed into 30 seconds (@mkasztelnik)
- Load patient details only when needed (@mkasztelnik)
- Patient's case number is now easily available in the script generator (@dharezlak)
- Fetch patient details timeout set to 2 seconds (@mkasztelnik)
- Patient details loaded using ajax (@mkasztelnik)
- Don't show run segmentation button when segmentation is active (@mkasztelnik)
- Don't show blank option for pipeline mode (@mkasztelnik)
- Patient age inferred value expressions changed to conform with values coming from real data sets (@dharezlak)
- File browsers embedded in the pipeline views sort contents by date descendingly (@dharezlak)

### Deprecated

### Removed

### Fixed
- Output from one pipeline is not taken as different pipeline input (@mkasztelnik)
- Change step status after segmentation is submitted (@mkasztelnik)
- Error when deleting a pipeline which has data files (@jmeizner)
- Set segmentation status to failure when zip cannot be unzipped (@jmeizner)
- Don't create webdav structure when pipeline cannot be created (@mkasztelnik)
- Show error details when pipeline cannot be created (@mkasztelnik)
- Fix proxy expired email title (@mkasztelnik)
- JSON query requesting inferred patient details updated to comply with data set service's new API (@dharezlak)
- Don't show run button when manual pipeline and proxy is not valid (@mkasztelnik)
- Update computation status after computation is started (@mkasztelnik)
- Extract computations_helper GitLab host name to an env variable (@Nuanda)

### Security

## 0.6.1

## Fixed
- Fix segmentation status update after WebDav computation finished (@mkasztelnik)

## 0.6.0

### Added
- rack-attack bans are logged to `log/rack-attack.log` (@mkasztelnik)
- Show user email in admin users index view (@mkasztelnik)
- Pipeline step script generation uses ERB templates (@mkasztelnik)
- Blood flow computation is self-contained - Ansys files are downloaded from git
  repository (@mkasztelnik)
- Gitlab integration services (list branches/tags and download specific file) (@amber7b)
- Comparison of image files in pipeline comparison view (@amber7b)
- Fetch computation slurm start script from Gitlab (@mkasztelnik)
- Pipeline comparison view uses OFF viewers to show 3D mesh differences (@dharezlak)
- Enabled selection of rimrock computation version (@jmeizner, @mkasztelnik)
- Brakeman security errors check is executed by Gitlab CI (@mkasztelnik)
- Data sets API reference added to the Help section as a separate entry (@dharezlak)
- Use action cable (web sockets) to refresh computation (@mkasztelnik)
- Computation stores information about selected tag/branch and revision (@mkasztelnik)
- Pipelines comparison shows sources diff link to GitLab (@Nuanda)

### Changed
- Upgrade to ruby 2.4.1 (@mkasztelnik)
- Upgrade dependencies (@mkasztelnik)
- Upgrade to rails 5.1.2 (@mkasztelnik)
- Update rubocop to 0.49.1 (@mkasztelnik)
- Move `Webdav::Client` into `app/models` to avoid auto loading problems (@mkasztelnik)
- OFF viewer's height in pipeline's compare mode takes half of the available width (@dharezlak)
- Patient case_number is checked for unsafe characters (@Nuanda)

### Deprecated

### Removed

### Fixed
- Patient left menu focus when showing patient pipeline computation (@mkasztelnik)
- Avoid n+1 queries in patient view (@mkasztelnik)
- Disable turbolinks in links to cloud view (turbolinks does not work well with GWT) (@mkasztelnik)
- Fix random failing test connected with html escaping user name in generated emails (@mkasztelnik)
- Fix content type mismatch for file stage out (@mkasztelnik)
- Turn on `files` integration tests (@mkasztelnik)
- Fix missing tooltip messages for queued computation state (@mkasztelnik)
- Preventing WebDAV folder creation for patients with incorrect case_number (@Nuanda)

### Security

## 0.5.0

### Added
- Pipelines have own DataFiles which represent produced results (@Nuanda)
- Pipelines comparison view which present differences between files of two Pipelines (@Nuanda)
- Segmentation output is unzipped into pipeline directory (@amber7b, @mkasztelnik)
- Store in FileStore heart model computation PNG results (@mkasztelnik).
- Integration tests (tag "files") are run by GitlabCI (@mkasztelnik)

### Changed
- File browser template for multiple embed mode created (@dharezlak)
- WebDAV synchronisation takes care for pipeline-related and patient input files (@Nuanda)
- Computations are executed in the pipeline scope (@mkasztelnik)
- Move FileStore configuration into one place (@mkasztelnik)
- Make patient `case_number` factory field unique (@mkasztelnik)
- Redirect user back to previous page after proxy is regenerated successfully (@mkasztelnik)
- Prefix is removed from segmentation outputs (@mkasztelnik)
- Show compare two pipelines button only when there is more than on pipeline (@mkasztelnik)

### Deprecated

### Removed
- DataFile#handle removed since it is not going to be used anymore (@Nuanda)

### Fixed
- Policy management API handles paths with escaped characters well and limits path scope to a single service (@dharezlak)
- Move and copy policy API calls handle well resources with escaped characters (@dharezlak)
- Copy and move destinations for policy management API treated as pretty paths for proper processing (@dharezlak)
- JS resources required for the OFF viewer are loaded in the file browser direct embed mode (@dharezlak)
- Resource pretty path decodes and encodes values according to URI restrictions (@dharezlak)
- Local path exclusion validation query fixed (@ddharezlak)
- Proxy warning is shown only for active Rimrock computations (@mkasztelnik)
- Correct computation tooltip text on pipelines list (@mkasztelnik)
- When removing policies via API access method existence check is scoped to a given service (@dharezlak)
- Set Rimrock computation job id to nil while restarting computation (@mkasztelnik)
- Show missing patient outputs on pipeline diff view (@mkasztelnik)
- Path processing fixed for policy move/copy operations invoked via API (@dharezlak)
- Set correct order for pipelines computations (@mkasztelnik)

### Security

## 0.4.4

### Changed
- JWT token parameter name changed to access_token for the data sets subpage request URL (@dharezlak)

## 0.4.3

### Fixed
- JWT token passed as a URL query parameter for the data sets subpage (@dharezlak)

## 0.4.2

### Changed
- JWT token structure description updated (information about `sub` record)
  in documentation (@mkasztelnik)

## 0.4.1

### Changed
- `sub` changed from integer into string (which is required by specification) (@mkasztelnik)

## 0.4.0

### Added
- Basic rack-attack configuration (@mkasztelnik)
- Patient pipelines (@mkasztelnik)
- Patient/Pipeline file store structure is created while creating/destroying
  patient/pipeline (@mkasztelnik)
- Segmentation patient case pipeline step (@tbartynski)
- User id was added into JWT token using `sub` key (@mkasztelnik)

### Changed
- Update rubocop into 0.47.1, fix new discovered offenses (@mkasztelnik)
- JWT token expiration time extended to 6 hours (@mkasztelnik)
- Change zeroclipboard into clipboard.js because support for flash is dropped (@mkasztelnik)
- Factories fields which should be unique use unique Faker methods (@mkasztelnik)
- Simplify Webdav operations for FileStore and OwnCloud (@mkasztelnik)

### Deprecated

### Removed
- PLGrid left menu removed since we are not showing any item there (@mkasztelnik)
- PLGrid patient data synchronizer removed. FileStore is the only supported backend (@mkasztelnik)

### Fixed
- Left menu can be scrolled when high is small (@mkasztelnik)
- Policy API filters policies according to the service identified by the passed id (@dharezlak)
- A 404 error code is returned instead of the 500 code when copying/moving policy
  for a non-existent source policy (@dharezlak)
- All user groups assignments are removed while user is deleted from the system (@mkasztelnik)

### Security

## 0.3.4

### Changed
- Default Patient Case File Synchronizer changed into WebDav (@mkasztelnik)

## 0.3.3

### Fixed
- Data sets page url can be overwritten with an environment property (@dharezlak)


## 0.3.2

### Fixed

- Fixed pushing tag into production from different branch than master (@mkasztelnik)


## 0.3.1

### Fixed

- Policy API filters policies according to the service identified by the passed id (@dharezlak)


## 0.3.0

### Added
- PLGrid proxy details shown in the profile view, warning shown when proxy is
  outdated while active computations are present (@mkasztelnik)
- Support for running specs with JS support (@mkasztelnik)
- When a computation finishes the patient view is automatically reloaded in order
  to show the user the latest files produced by the computation (@Nuanda)
- OD Heart model is now incorporated in the patient case pipeline (@Nuanda)
- Show alert when unable to update patient files or run computations
  because PLGrid proxy is outdated (@mkasztelnik)
- User with active computations is notified (via email) while proxy expired (@mkasztelnik)
- Users management view redesigned, added possibility to remove user by admin (@mkasztelnik)
- Set plgrid login in OpenId request while regenerating proxy certificate (@mkasztelnik)
- Long living JWT tokens can be generated using internal API (@mkasztelnik)
- Resource paths support wildcard characters through UI and API (@dharezlak)
- User can download patient case computation stdout and stderr (@mkasztelnik)
- Data sets view from an external server was integrated as an iframe (@dharezlak)

### Changed
- Make jwt pem path configurable though system variable (@mkasztelnik)
- Externalize JWT token generation from user into separate class (@mkasztelnik)
- Make PDP URI and access method case insensitive (@mkasztelnik)
- Improve service URL form placeholder (@mkasztelnik)
- Externalize PLGrid grant id into configuration file (@mkasztelnik)
- Rename `User.with_active_computations` into `User.with_submitted_computations` (@mkasztelnik)
- Corrected SMTP config to include Auth support (@jmeizner)
- Updated PDP and Services documentation (@jmeizner)
- Update rails into 5.0.2 and other dependencies (@mkasztelnik)
- Make Computation a base class for more specialized classes (@tomek.bartynski)
- Introduced WebdavComputation and RimrockComputation that inherit from Computation class (@tomek.bartynski)
- Patient Case pipeline is now hardcoded in Patient model (@tomek.bartynski)
- Implemented classes that run Blood Flow Simulation and Heart Model Computation pipeline steps (@tomek.bartynski)

### Deprecated

### Removed

### Fixed
- Correct default pundit permission denied message is returned when no custom message is defined (@mkasztelnik)
- Missing toastr Javascript map file added (@mkasztelnik)
- Show add group member and group management help only to group group owner (@mkasztelnik)
- Unify cloud resources view with other views (surrounding white box added) (@mkasztelnik)
- Fix path parsing when alias service name is used in PDP request (@mkasztelnik)
- PLGrid profile view visible only for connected accounts (@mkasztelnik)
- PDP - wildcard at the beginning and end of resource path should not be default (@mkasztelnik)

### Security


## 0.2.0

### Added
- Application version and revision in layout footer (@mkasztelnik)
- Pundit authorized error messages for groups and services (@mkasztelnik)
- Notifications are using the JS toastr library for fancier popups (@dharezlak)
- The file store component uses portal's notification system to report errors (@dharezlak)
- Service owner can manage local policies through UI (@mkasztelnik)
- Unique user name composed with full name and email (@mkasztelnik)
- Embed atmosphere UI into cloud resources section (@nowakowski)

### Changed
- Redirect status set to 302 instead of 404 (when record not found), 401 (when
  user does not have permission to perform action) to avoid ugly "You are being
  redirected" page (@mkasztelnik)
- PDP denies everything when user is not approved (@mkasztelnik)
- Add/remove group members redesigned (@mkasztelnik)
- Update rubocop and remove new offenses (@mkasztelnik)
- Update project dependencies (@mkasztelnik)
- Update rubocop to 0.46.0, remove new discovered offences (@mkasztelnik)
- Update to rails 5.0.1 (@mkasztelnik)

### Deprecated

### Removed

### Fixed
- Service factory that used to randomly produce invalid objects (@tomek.bartynski)
- Edit/destroy group buttons visible only for group owners (@mkasztelnik)
- Administration side menu item displayed only if it is not empty (@tomek.bartynski)
- Corresponding resource entities are removed when policy API called with
  only a `path` param (@dharezlak)

### Security


## 0.1.0

### Added
- Basic project structure (@mkasztelnik, @dharezlak)
- Use [gentelalla](https://github.com/puikinsh/gentelella) theme (@dharezlak, @mkasztelnik)
- Integration with PLGrid openId (@mkasztelnik)
- Accepting new users by supervisor (@dharezlak)
- Policy Decision Point (PDP) REST API (@mkasztelnik)
- JWT Devise login strategy (@mkasztelnik)
- JWT configuration (@tomek.bartynski)
- Resource and permission management (@dharezlak)
- Patient case POC (@Nuanda)
- Sentry integration (@mkasztelnik)
- Get user gravatar (@mkasztelnik)
- Store PLGrid proxy in DB while logging in using PLGrid openId (@mkasztelnik)
- JWT token expiry set to 1 hour (@tomek.bartynski)
- Help pages for REST API (@mkasztelnik)
- Custom error pages (@mkasztelnik)
- Group hierarchies performance tests (@tomek.bartynski)
- Push patient case files into PLGrid using PLGData (@Nuanda)
- Use Rimrock for PLGrid job submission (@mkasztelnik)
- Approve user account after PLGrid login (@mkasztelnik)
- Asynchronous email sending (@mkasztelnik)
- Notify supervisors after new user registered (@mkasztelnik)
- Find resources using regular expressions (@dharezlak)
- Introduce service (@mkasztelnik)
- WebDav file browser (@dharezlak)
- REST interface for local resource management (@dharezlak)
- User profile page (@mkasztelnik)
- Project description (@amber7b, @mkasztelnik, @dharezlak)
- Sent confirmation email after user account is approved (@mkasztelnik)
- Setup continuous delivery (@tomek.bartynski)
- Setup rubocop (@tomek.bartynski)
- Service ownership (@Nuanda)
- Delegate user credentials in service resource management REST API (@mkasztelnik)
- Service management UI (@Nuanda, @mkasztelnik)
- Group management UI (@mkasztelnik)
- Show service token on show view (@mkasztelnik)
- Deploy to production when tag is pushed into remote git repository (@tomek.bartynski)
- Group hierarchies management UI (@mkasztelnik)
- Add new registered user into default groups (@mkasztelnik)
- Resource management REST API documentation (@dharezlak)
- Service aliases (@jmeizner)
- Issue and merge request templates (@mkasztelnik)
- Rake task for generating sample data for development purposes (@tomek.bartynski)
- Users can set Access Methods for new and existing Services (@Nuanda)
- There are global Access Methods which work for all Services (@Nuanda)
- Bullet gem warns about database queries performance problems (@tomek.bartynski)
- Omnipotent admin (@Nuanda)
- Global resource access policies management UI (@mkasztelnik)
- Additional attribute with policy proxy URL is passed to the file store browser (@dharezlak)
- Provide help panels for resource actions (@nowakowski)
- Hint regarding resource paths in global policies tab (@tomek.bartynski)
- Support path component in service uri (@tomek.bartynski)

### Changed
- Upgrade to Rails 5 (@mkasztelnik, @Nuanda)
- Left menu refactoring - not it is server side rendered (@mkasztelnik)
- Simplify login form pages using `simple_form` wrapper (@mkasztelnik)
- Resource separation into `global` and `local` (@dharezlak)
- Unify UIs for all CRUD views (@mkasztelnik)
- WebDav browser JS files obtained from a dedicated CDN (@dharezlak)
- Delete service ownership when user or service is destroyed (@mkasztelnik)
- Service views refactoring - separation for global/local policies management (@mkasztelnik, @Nuanda)
- Rewrite migrations to avoid using ActiveRecord (@amber7b)
- Increase fade out time for flash messages into 10 seconds (@mkasztelnik)
- Go to new user session path after logout (@mkasztelnik)
- Got to new user session path after logout (@mkasztelnik)
- Added a spec checking for correct removal of only policies specified by the API request parameter (@dharezlak)
- File store view uses a common layout (@dharezlak)
- Service uri must not end with a slash (@tomek.bartynski)
- Resource path must start with a slash (@tomek.bartynski)
- Removed path unification in Resource model (@tomek.bartynski)
- Update to sidekiq 4.2.2 and remove unused anymore sinatra dependency (@mkasztelnik)
- Administrator is able to see all registered services (@mkasztelnik)
- Fixed path field in a form for Resource (@tomek.bartynski)

### Deprecated

### Removed
- Remove webdav specific access methods from seeds (@mkasztelnik)

### Fixed
- Improve service URI validation (@Nuanda)
- Fix extra spaces in markdown code blocks (@mkasztelnik)
- Disable turbolinks on WebDav browser view to make GWT work (@mkasztelnik)
- Fix group validation - at last one group owner is needed (@mkasztelnik)
- Policies do not forbid access for access methods which they do not define (@Nuanda)
- Make icheck work with turbolinks (@mkasztelnik)
- Make zero clipboard work with turbolinks (@mkasztelnik)
- Don't allow to create group without group owner (@mkasztelnik)
- Show notice information to the user after new account created that account needs to
  be approved by supervisor (@mkasztelnik)
- Show `new` view instead of `edit` while creating new group and validation failed (@mkasztelnik)
- Remove n+1 query for service ownership in Services#index view (@Nuanda)
- Made it possible to navigate to Service#show with a click if a service had no name (@Nuanda)
- Content passed to the file store JS browser sanitized to prevent XSS attacks (@dharezlak)
- Turbolinks disabled directly on the Files link (@dharezlak)
- PDP returns 403 when `uri` or `access_method` query params are missing (@mkasztelnik)
- Fix missing translations on service list and service show views (@mkasztelnik, @Nuanda)
- Fix n+1 queries problems in service and group sections (@mkasztelnik)
- Check service policy only once on global policies view (@mkasztelnik)
- More advance validation for service `uri` overridden (@jmeizner)
- Policy management API documentation corrected (@dharezlak)
- Fix duplicates and missing part of `Service#show` (@jmeizner)
- Policy API uses a service reference when querying for access methods (@dharezlak)

### Security<|MERGE_RESOLUTION|>--- conflicted
+++ resolved
@@ -9,12 +9,9 @@
 ## [Unreleased]
 
 ### Added
-<<<<<<< HEAD
 - Reload pipeline step status on patient view (@mkasztelnik)
-=======
 - Reload segmentation status after it is started (@mkasztelnik)
 - Proper handling for rimrock computation start failure (@mkasztelnik)
->>>>>>> 73a423c8
 
 ### Changed
 - Labels for pipelines list view improved (@mkasztelnik)
