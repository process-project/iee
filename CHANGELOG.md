--- conflicted
+++ resolved
@@ -20,11 +20,8 @@
 ### Removed
 
 ### Fixed
-<<<<<<< HEAD
+- Correct default pundit permission denied message is returned when no custom message is defined (@mkasztelnik)
 - Missing toastr Javascript map file added (@mkasztelnik)
-=======
-- Correct default pundit permission denied message is returned when no custom message is defined (@mkasztelnik)
->>>>>>> 1edcb50c
 
 ### Security
 
