--- conflicted
+++ resolved
@@ -20,21 +20,15 @@
 - Possibility to configure automatic pipeline steps during pipeline creation (@mkasztelnik)
 - Wrench automatic pipeline step icon when configuration is needed (@mkasztelnik)
 - Add extra pipeline steps for CFD, ROM, 0D, PV visualization and uncertainty analysis (@amber7b)
-<<<<<<< HEAD
-=======
 - Computation update interval can be configured using ENV variable (@mkasztelnik)
 - Add loading indicator when reloading current pipeline step (@mkasztelnik)
->>>>>>> 28ea3707
 
 ### Changed
 - Segmentation run mode can be configured using yaml or ENV variable (@mkasztelnik)
 - Default segmentation run mode changed into 3 (@mkasztelnik)
 - Patient.case_number now used as patient ID in HTTP requests (@amber7b)
-<<<<<<< HEAD
+- Computation update interval changed into 30 seconds (@mkasztelnik)
 - Patient's case number is now easily available in the script generator (@dharezlak)
-=======
-- Computation update interval changed into 30 seconds (@mkasztelnik)
->>>>>>> 28ea3707
 
 ### Deprecated
 
