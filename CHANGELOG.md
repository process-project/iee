# Change Log
All notable changes to this project will be documented in this file.

The format is based on [Keep a Changelog](http://keepachangelog.com/)
and this project adheres to [Semantic Versioning](http://semver.org/).

Please view this file on the master branch, on stable branches it's out of date.

## [Unreleased]

### Added
- Pipelines have own DataFiles which represent produced results (@Nuanda)
- Pipelines comparison view which present differences between files of two Pipelines (@Nuanda)

### Changed
<<<<<<< HEAD
- File browser template for multiple embed mode created (@dharezlak)
=======
- WebDAV synchronisation takes care for pipeline-related and patient input files (@Nuanda)
>>>>>>> 34d60bb1

### Deprecated

### Removed
- DataFile#handle removed since it is not going to be used anymore (@Nuanda)

### Fixed

### Security

## 0.4.3

### Fixed
- JWT token passed as a URL query parameter for the data sets subpage (@dharezlak)

## 0.4.2

### Changed
- JWT token structure description updated (information about `sub` record)
  in documentation (@mkasztelnik)

## 0.4.1

### Changed
- `sub` changed from integer into string (which is required by specification) (@mkasztelnik)

## 0.4.0

### Added
- Basic rack-attack configuration (@mkasztelnik)
- Patient pipelines (@mkasztelnik)
- Patient/Pipeline file store structure is created while creating/destroying
  patient/pipeline (@mkasztelnik)
- Segmentation patient case pipeline step (@tbartynski)
- User id was added into JWT token using `sub` key (@mkasztelnik)

### Changed
- Update rubocop into 0.47.1, fix new discovered offenses (@mkasztelnik)
- JWT token expiration time extended to 6 hours (@mkasztelnik)
- Change zeroclipboard into clipboard.js because support for flash is dropped (@mkasztelnik)
- Factories fields which should be unique use unique Faker methods (@mkasztelnik)
- Simplify Webdav operations for FileStore and OwnCloud (@mkasztelnik)

### Deprecated

### Removed
- PLGrid left menu removed since we are not showing any item there (@mkasztelnik)
- PLGrid patient data synchronizer removed. FileStore is the only supported backend (@mkasztelnik)

### Fixed
- Left menu can be scrolled when high is small (@mkasztelnik)
- Policy API filters policies according to the service identified by the passed id (@dharezlak)
- A 404 error code is returned instead of the 500 code when copying/moving policy
  for a non-existent source policy (@dharezlak)
- All user groups assignments are removed while user is deleted from the system (@mkasztelnik)

### Security

## 0.3.4

### Changed
- Default Patient Case File Synchronizer changed into WebDav (@mkasztelnik)

## 0.3.3

### Fixed
- Data sets page url can be overwritten with an environment property (@dharezlak)


## 0.3.2

### Fixed

- Fixed pushing tag into production from different branch than master (@mkasztelnik)


## 0.3.1

### Fixed

- Policy API filters policies according to the service identified by the passed id (@dharezlak)


## 0.3.0

### Added
- PLGrid proxy details shown in the profile view, warning shown when proxy is
  outdated while active computations are present (@mkasztelnik)
- Support for running specs with JS support (@mkasztelnik)
- When a computation finishes the patient view is automatically reloaded in order
  to show the user the latest files produced by the computation (@Nuanda)
- OD Heart model is now incorporated in the patient case pipeline (@Nuanda)
- Show alert when unable to update patient files or run computations
  because PLGrid proxy is outdated (@mkasztelnik)
- User with active computations is notified (via email) while proxy expired (@mkasztelnik)
- Users management view redesigned, added possibility to remove user by admin (@mkasztelnik)
- Set plgrid login in OpenId request while regenerating proxy certificate (@mkasztelnik)
- Long living JWT tokens can be generated using internal API (@mkasztelnik)
- Resource paths support wildcard characters through UI and API (@dharezlak)
- User can download patient case computation stdout and stderr (@mkasztelnik)
- Data sets view from an external server was integrated as an iframe (@dharezlak)

### Changed
- Make jwt pem path configurable though system variable (@mkasztelnik)
- Externalize JWT token generation from user into separate class (@mkasztelnik)
- Make PDP URI and access method case insensitive (@mkasztelnik)
- Improve service URL form placeholder (@mkasztelnik)
- Externalize PLGrid grant id into configuration file (@mkasztelnik)
- Rename `User.with_active_computations` into `User.with_submitted_computations` (@mkasztelnik)
- Corrected SMTP config to include Auth support (@jmeizner)
- Updated PDP and Services documentation (@jmeizner)
- Update rails into 5.0.2 and other dependencies (@mkasztelnik)
- Make Computation a base class for more specialized classes (@tomek.bartynski)
- Introduced WebdavComputation and RimrockComputation that inherit from Computation class (@tomek.bartynski)
- Patient Case pipeline is now hardcoded in Patient model (@tomek.bartynski)
- Implemented classes that run Blood Flow Simulation and Heart Model Computation pipeline steps (@tomek.bartynski)

### Deprecated

### Removed

### Fixed
- Correct default pundit permission denied message is returned when no custom message is defined (@mkasztelnik)
- Missing toastr Javascript map file added (@mkasztelnik)
- Show add group member and group management help only to group group owner (@mkasztelnik)
- Unify cloud resources view with other views (surrounding white box added) (@mkasztelnik)
- Fix path parsing when alias service name is used in PDP request (@mkasztelnik)
- PLGrid profile view visible only for connected accounts (@mkasztelnik)
- PDP - wildcard at the beginning and end of resource path should not be default (@mkasztelnik)

### Security


## 0.2.0

### Added
- Application version and revision in layout footer (@mkasztelnik)
- Pundit authorized error messages for groups and services (@mkasztelnik)
- Notifications are using the JS toastr library for fancier popups (@dharezlak)
- The file store component uses portal's notification system to report errors (@dharezlak)
- Service owner can manage local policies through UI (@mkasztelnik)
- Unique user name composed with full name and email (@mkasztelnik)
- Embed atmosphere UI into cloud resources section (@nowakowski)

### Changed
- Redirect status set to 302 instead of 404 (when record not found), 401 (when
  user does not have permission to perform action) to avoid ugly "You are being
  redirected" page (@mkasztelnik)
- PDP denies everything when user is not approved (@mkasztelnik)
- Add/remove group members redesigned (@mkasztelnik)
- Update rubocop and remove new offenses (@mkasztelnik)
- Update project dependencies (@mkasztelnik)
- Update rubocop to 0.46.0, remove new discovered offences (@mkasztelnik)
- Update to rails 5.0.1 (@mkasztelnik)

### Deprecated

### Removed

### Fixed
- Service factory that used to randomly produce invalid objects (@tomek.bartynski)
- Edit/destroy group buttons visible only for group owners (@mkasztelnik)
- Administration side menu item displayed only if it is not empty (@tomek.bartynski)
- Corresponding resource entities are removed when policy API called with
  only a `path` param (@dharezlak)

### Security


## 0.1.0

### Added
- Basic project structure (@mkasztelnik, @dharezlak)
- Use [gentelalla](https://github.com/puikinsh/gentelella) theme (@dharezlak, @mkasztelnik)
- Integration with PLGrid openId (@mkasztelnik)
- Accepting new users by supervisor (@dharezlak)
- Policy Decision Point (PDP) REST API (@mkasztelnik)
- JWT Devise login strategy (@mkasztelnik)
- JWT configuration (@tomek.bartynski)
- Resource and permission management (@dharezlak)
- Patient case POC (@Nuanda)
- Sentry integration (@mkasztelnik)
- Get user gravatar (@mkasztelnik)
- Store PLGrid proxy in DB while logging in using PLGrid openId (@mkasztelnik)
- JWT token expiry set to 1 hour (@tomek.bartynski)
- Help pages for REST API (@mkasztelnik)
- Custom error pages (@mkasztelnik)
- Group hierarchies performance tests (@tomek.bartynski)
- Push patient case files into PLGrid using PLGData (@Nuanda)
- Use Rimrock for PLGrid job submission (@mkasztelnik)
- Approve user account after PLGrid login (@mkasztelnik)
- Asynchronous email sending (@mkasztelnik)
- Notify supervisors after new user registered (@mkasztelnik)
- Find resources using regular expressions (@dharezlak)
- Introduce service (@mkasztelnik)
- WebDav file browser (@dharezlak)
- REST interface for local resource management (@dharezlak)
- User profile page (@mkasztelnik)
- Project description (@amber7b, @mkasztelnik, @dharezlak)
- Sent confirmation email after user account is approved (@mkasztelnik)
- Setup continuous delivery (@tomek.bartynski)
- Setup rubocop (@tomek.bartynski)
- Service ownership (@Nuanda)
- Delegate user credentials in service resource management REST API (@mkasztelnik)
- Service management UI (@Nuanda, @mkasztelnik)
- Group management UI (@mkasztelnik)
- Show service token on show view (@mkasztelnik)
- Deploy to production when tag is pushed into remote git repository (@tomek.bartynski)
- Group hierarchies management UI (@mkasztelnik)
- Add new registered user into default groups (@mkasztelnik)
- Resource management REST API documentation (@dharezlak)
- Service aliases (@jmeizner)
- Issue and merge request templates (@mkasztelnik)
- Rake task for generating sample data for development purposes (@tomek.bartynski)
- Users can set Access Methods for new and existing Services (@Nuanda)
- There are global Access Methods which work for all Services (@Nuanda)
- Bullet gem warns about database queries performance problems (@tomek.bartynski)
- Omnipotent admin (@Nuanda)
- Global resource access policies management UI (@mkasztelnik)
- Additional attribute with policy proxy URL is passed to the file store browser (@dharezlak)
- Provide help panels for resource actions (@nowakowski)
- Hint regarding resource paths in global policies tab (@tomek.bartynski)
- Support path component in service uri (@tomek.bartynski)

### Changed
- Upgrade to Rails 5 (@mkasztelnik, @Nuanda)
- Left menu refactoring - not it is server side rendered (@mkasztelnik)
- Simplify login form pages using `simple_form` wrapper (@mkasztelnik)
- Resource separation into `global` and `local` (@dharezlak)
- Unify UIs for all CRUD views (@mkasztelnik)
- WebDav browser JS files obtained from a dedicated CDN (@dharezlak)
- Delete service ownership when user or service is destroyed (@mkasztelnik)
- Service views refactoring - separation for global/local policies management (@mkasztelnik, @Nuanda)
- Rewrite migrations to avoid using ActiveRecord (@amber7b)
- Increase fade out time for flash messages into 10 seconds (@mkasztelnik)
- Go to new user session path after logout (@mkasztelnik)
- Got to new user session path after logout (@mkasztelnik)
- Added a spec checking for correct removal of only policies specified by the API request parameter (@dharezlak)
- File store view uses a common layout (@dharezlak)
- Service uri must not end with a slash (@tomek.bartynski)
- Resource path must start with a slash (@tomek.bartynski)
- Removed path unification in Resource model (@tomek.bartynski)
- Update to sidekiq 4.2.2 and remove unused anymore sinatra dependency (@mkasztelnik)
- Administrator is able to see all registered services (@mkasztelnik)
- Fixed path field in a form for Resource (@tomek.bartynski)

### Deprecated

### Removed
- Remove webdav specific access methods from seeds (@mkasztelnik)

### Fixed
- Improve service URI validation (@Nuanda)
- Fix extra spaces in markdown code blocks (@mkasztelnik)
- Disable turbolinks on WebDav browser view to make GWT work (@mkasztelnik)
- Fix group validation - at last one group owner is needed (@mkasztelnik)
- Policies do not forbid access for access methods which they do not define (@Nuanda)
- Make icheck work with turbolinks (@mkasztelnik)
- Make zero clipboard work with turbolinks (@mkasztelnik)
- Don't allow to create group without group owner (@mkasztelnik)
- Show notice information to the user after new account created that account needs to
  be approved by supervisor (@mkasztelnik)
- Show `new` view instead of `edit` while creating new group and validation failed (@mkasztelnik)
- Remove n+1 query for service ownership in Services#index view (@Nuanda)
- Made it possible to navigate to Service#show with a click if a service had no name (@Nuanda)
- Content passed to the file store JS browser sanitized to prevent XSS attacks (@dharezlak)
- Turbolinks disabled directly on the Files link (@dharezlak)
- PDP returns 403 when `uri` or `access_method` query params are missing (@mkasztelnik)
- Fix missing translations on service list and service show views (@mkasztelnik, @Nuanda)
- Fix n+1 queries problems in service and group sections (@mkasztelnik)
- Check service policy only once on global policies view (@mkasztelnik)
- More advance validation for service `uri` overridden (@jmeizner)
- Policy management API documentation corrected (@dharezlak)
- Fix duplicates and missing part of `Service#show` (@jmeizner)
- Policy API uses a service reference when querying for access methods (@dharezlak)

### Security<|MERGE_RESOLUTION|>--- conflicted
+++ resolved
@@ -13,11 +13,8 @@
 - Pipelines comparison view which present differences between files of two Pipelines (@Nuanda)
 
 ### Changed
-<<<<<<< HEAD
 - File browser template for multiple embed mode created (@dharezlak)
-=======
 - WebDAV synchronisation takes care for pipeline-related and patient input files (@Nuanda)
->>>>>>> 34d60bb1
 
 ### Deprecated
 
