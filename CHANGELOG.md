--- conflicted
+++ resolved
@@ -34,11 +34,8 @@
 - Load patient details only when needed (@mkasztelnik)
 - Patient's case number is now easily available in the script generator (@dharezlak)
 - Fetch patient details timeout set to 2 seconds (@mkasztelnik)
-<<<<<<< HEAD
 - Patient details loaded using ajax (@mkasztelnik)
-=======
 - Don't show run segmentation button when segmentation is active (@mkasztelnik)
->>>>>>> 94897bd0
 
 ### Deprecated
 
