--- conflicted
+++ resolved
@@ -17,7 +17,7 @@
 ### Removed
 
 ### Fixed
-<<<<<<< HEAD
+- ExclusivelyOwnedGroups incorrect positive removed (@Nuanda)
 - Updated truncated_off_mesh regular expression to recognize new segmentation output (@Nuanda)
 
 ### Security
@@ -34,9 +34,6 @@
 
 ### Fixed
 - Seg output shortening rule fix to deal with both success and failure outputs (@Nuanda)
-=======
-- ExclusivelyOwnedGroups incorrect positive removed (@Nuanda)
->>>>>>> 893f45c1
 
 ### Security
 
