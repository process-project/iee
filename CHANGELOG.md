--- conflicted
+++ resolved
@@ -17,11 +17,8 @@
 - Add cache for repositories tags and versions (@mkasztelnik)
 - Manual gitlab-ci push master to production step (@mkasztelnik)
 - Patient details are fetched from the external data set service and shown in the patient page (@dharezlak)
-<<<<<<< HEAD
 - Possibility to configure automatic pipeline steps during pipeline creation (@mkasztelnik)
-=======
 - Wrench automatic pipeline step icon when configuration is needed (@mkasztelnik)
->>>>>>> 55241652
 
 ### Changed
 - Segmentation run mode can be configured using yaml or ENV variable (@mkasztelnik)
