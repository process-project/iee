--- conflicted
+++ resolved
@@ -34,11 +34,8 @@
 - Avoid n+1 queries in patient view (@mkasztelnik)
 - Disable turbolinks in links to cloud view (turbolinks does not work well with GWT) (@mkasztelnik)
 - Fix random failing test connected with html escaping user name in generated emails (@mkasztelnik)
-<<<<<<< HEAD
 - Fix content type mismatch for file stage out (@mkasztelnik)
-=======
 - Turn on `files` integration tests (@mkasztelnik)
->>>>>>> 5f94e6c2
 
 ### Security
 
