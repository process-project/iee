# Change Log
All notable changes to this project will be documented in this file.

The format is based on [Keep a Changelog](http://keepachangelog.com/)
and this project adheres to [Semantic Versioning](http://semver.org/).

Please view this file on the master branch, on stable branches it's out of date.

## [Unreleased]

### Added
- Reload pipeline step status on patient view (@mkasztelnik)
- Reload segmentation status after it is started (@mkasztelnik)
- Proper handling for rimrock computation start failure (@mkasztelnik)
- Execution time updated each second for active computation (@mkasztelnik)
- Pipeline specific input (@mkasztelnik)

### Changed
- Labels for pipelines list view improved (@mkasztelnik)
- Segmentation temp file is removed from local disc after it is transferred into
  segmentation Philips service (@mkasztelnik)
- Use stages instead of types in Gitlab CI yml (@mkasztelnik)
- Upgrade to rubocop 0.51.0 (@mkasztelnik)
- Use addressable gem to parse URLs (@mkasztelnik)
- Upgraded rails into 5.1.4 and other gems into latest supported versions (@mkasztelnik)
- Change `factory_girl` into `factory_bot` (@mkasztelnik)
- Use preconfigured docker image for builds (@mkasztelnik)
- Extracted DataSets::Client from Patients::Details for reusability (@Nuanda)
- Lock redis version into 3.x (@mkasztelnik)
- New patient case widget to reflect new developments in pipelining (@Nuanda)
- Flow model class which stores information about pipeline flow steps (@mkasztelnik)
- Switch from PhantomJS into Chrome headless (@mkasztelnik)
- Add escaping in the documentation pdp curl example (@mkasztelnik)
- Unique while fetching resources in pdp (@mkasztelnik)
- Change comparison `show` method to `index` (@mkasztelnik)
- Pipeline steps definition refactored and generalized (@mkasztelnik)
- Change defaults for data sets (@mkasztelnik)
<<<<<<< HEAD
- Change the default root path to patients index (@Nuanda)
=======
- Renamed `not_used_flow` into `unused_steps` (@mkasztelnik)
>>>>>>> 7d65e52e

### Deprecated

### Removed

### Fixed
- Remove n+1 query when updating computation status (@mkasztelnik)
- Sidebar's hamburger button is operational properly toggling the left menu (@dharezlak)
- Fix patient web socket unsubscribe (@mkasztelnik)
- Patient and pipeline creation silent failures (@jmeizner)

### Security

## 0.7.0

### Added
- Show started rimrock computation source link (@mkasztelnik)
- Parameter extraction pipeline step (@amber7b)
- Automatic and manual pipeline execution mode (@mkasztelnik)
- Pipeline flows (pipeline with different steps) (@jmeizner)
- Configure redis based cache (@mkasztelnik)
- Add cache for repositories tags and versions (@mkasztelnik)
- Manual gitlab-ci push master to production step (@mkasztelnik)
- Patient details are fetched from the external data set service and shown in the patient page (@dharezlak)
- Possibility to configure automatic pipeline steps during pipeline creation (@mkasztelnik)
- Wrench automatic pipeline step icon when configuration is needed (@mkasztelnik)
- Add extra pipeline steps for CFD, ROM, 0D, PV visualization and uncertainty analysis (@amber7b)
- Computation update interval can be configured using ENV variable (@mkasztelnik)
- Add loading indicator when reloading current pipeline step (@mkasztelnik)
- Show manual pipeline steps during pipeline creation (@mkasztelnik)
- External data set service is called to fetch patient's inferred details (@dharezlak)
- Additional mocked pipelines and pipelines steps (@mkasztelnik)
- Show pipeline details (flow and owner) (@Nuanda)
- Design new pipeline disabled button (@mkasztelnik)
- Links to 4 EurValve datasets query interfaces (@mkasztelnik)
- Add possibility to configure data sets site path though ENV variable (@mkasztelnik)
- Add link to segmentation status output directory (@mkasztelnik)
- Show computation error message (@mkasztelnik)
- Gitlab endpoint can be configured using ENV variable (@mkasztelnik)
- Gitlab clone url can be configured though ENV variable (@mkasztelnik)
- Add `clone_repo(repo)` script generator helper (@mkasztelnik)

### Changed
- Segmentation run mode can be configured using yaml or ENV variable (@mkasztelnik)
- Default segmentation run mode changed into 3 (@mkasztelnik)
- Patient.case_number now used as patient ID in HTTP requests (@amber7b)
- Computation update interval changed into 30 seconds (@mkasztelnik)
- Load patient details only when needed (@mkasztelnik)
- Patient's case number is now easily available in the script generator (@dharezlak)
- Fetch patient details timeout set to 2 seconds (@mkasztelnik)
- Patient details loaded using ajax (@mkasztelnik)
- Don't show run segmentation button when segmentation is active (@mkasztelnik)
- Don't show blank option for pipeline mode (@mkasztelnik)
- Patient age inferred value expressions changed to conform with values coming from real data sets (@dharezlak)
- File browsers embedded in the pipeline views sort contents by date descendingly (@dharezlak)

### Deprecated

### Removed

### Fixed
- Output from one pipeline is not taken as different pipeline input (@mkasztelnik)
- Change step status after segmentation is submitted (@mkasztelnik)
- Error when deleting a pipeline which has data files (@jmeizner)
- Set segmentation status to failure when zip cannot be unzipped (@jmeizner)
- Don't create webdav structure when pipeline cannot be created (@mkasztelnik)
- Show error details when pipeline cannot be created (@mkasztelnik)
- Fix proxy expired email title (@mkasztelnik)
- JSON query requesting inferred patient details updated to comply with data set service's new API (@dharezlak)
- Don't show run button when manual pipeline and proxy is not valid (@mkasztelnik)
- Update computation status after computation is started (@mkasztelnik)
- Extract computations_helper GitLab host name to an env variable (@Nuanda)

### Security

## 0.6.1

## Fixed
- Fix segmentation status update after WebDav computation finished (@mkasztelnik)

## 0.6.0

### Added
- rack-attack bans are logged to `log/rack-attack.log` (@mkasztelnik)
- Show user email in admin users index view (@mkasztelnik)
- Pipeline step script generation uses ERB templates (@mkasztelnik)
- Blood flow computation is self-contained - Ansys files are downloaded from git
  repository (@mkasztelnik)
- Gitlab integration services (list branches/tags and download specific file) (@amber7b)
- Comparison of image files in pipeline comparison view (@amber7b)
- Fetch computation slurm start script from Gitlab (@mkasztelnik)
- Pipeline comparison view uses OFF viewers to show 3D mesh differences (@dharezlak)
- Enabled selection of rimrock computation version (@jmeizner, @mkasztelnik)
- Brakeman security errors check is executed by Gitlab CI (@mkasztelnik)
- Data sets API reference added to the Help section as a separate entry (@dharezlak)
- Use action cable (web sockets) to refresh computation (@mkasztelnik)
- Computation stores information about selected tag/branch and revision (@mkasztelnik)
- Pipelines comparison shows sources diff link to GitLab (@Nuanda)

### Changed
- Upgrade to ruby 2.4.1 (@mkasztelnik)
- Upgrade dependencies (@mkasztelnik)
- Upgrade to rails 5.1.2 (@mkasztelnik)
- Update rubocop to 0.49.1 (@mkasztelnik)
- Move `Webdav::Client` into `app/models` to avoid auto loading problems (@mkasztelnik)
- OFF viewer's height in pipeline's compare mode takes half of the available width (@dharezlak)
- Patient case_number is checked for unsafe characters (@Nuanda)

### Deprecated

### Removed

### Fixed
- Patient left menu focus when showing patient pipeline computation (@mkasztelnik)
- Avoid n+1 queries in patient view (@mkasztelnik)
- Disable turbolinks in links to cloud view (turbolinks does not work well with GWT) (@mkasztelnik)
- Fix random failing test connected with html escaping user name in generated emails (@mkasztelnik)
- Fix content type mismatch for file stage out (@mkasztelnik)
- Turn on `files` integration tests (@mkasztelnik)
- Fix missing tooltip messages for queued computation state (@mkasztelnik)
- Preventing WebDAV folder creation for patients with incorrect case_number (@Nuanda)

### Security

## 0.5.0

### Added
- Pipelines have own DataFiles which represent produced results (@Nuanda)
- Pipelines comparison view which present differences between files of two Pipelines (@Nuanda)
- Segmentation output is unzipped into pipeline directory (@amber7b, @mkasztelnik)
- Store in FileStore heart model computation PNG results (@mkasztelnik).
- Integration tests (tag "files") are run by GitlabCI (@mkasztelnik)

### Changed
- File browser template for multiple embed mode created (@dharezlak)
- WebDAV synchronisation takes care for pipeline-related and patient input files (@Nuanda)
- Computations are executed in the pipeline scope (@mkasztelnik)
- Move FileStore configuration into one place (@mkasztelnik)
- Make patient `case_number` factory field unique (@mkasztelnik)
- Redirect user back to previous page after proxy is regenerated successfully (@mkasztelnik)
- Prefix is removed from segmentation outputs (@mkasztelnik)
- Show compare two pipelines button only when there is more than on pipeline (@mkasztelnik)

### Deprecated

### Removed
- DataFile#handle removed since it is not going to be used anymore (@Nuanda)

### Fixed
- Policy management API handles paths with escaped characters well and limits path scope to a single service (@dharezlak)
- Move and copy policy API calls handle well resources with escaped characters (@dharezlak)
- Copy and move destinations for policy management API treated as pretty paths for proper processing (@dharezlak)
- JS resources required for the OFF viewer are loaded in the file browser direct embed mode (@dharezlak)
- Resource pretty path decodes and encodes values according to URI restrictions (@dharezlak)
- Local path exclusion validation query fixed (@ddharezlak)
- Proxy warning is shown only for active Rimrock computations (@mkasztelnik)
- Correct computation tooltip text on pipelines list (@mkasztelnik)
- When removing policies via API access method existence check is scoped to a given service (@dharezlak)
- Set Rimrock computation job id to nil while restarting computation (@mkasztelnik)
- Show missing patient outputs on pipeline diff view (@mkasztelnik)
- Path processing fixed for policy move/copy operations invoked via API (@dharezlak)
- Set correct order for pipelines computations (@mkasztelnik)

### Security

## 0.4.4

### Changed
- JWT token parameter name changed to access_token for the data sets subpage request URL (@dharezlak)

## 0.4.3

### Fixed
- JWT token passed as a URL query parameter for the data sets subpage (@dharezlak)

## 0.4.2

### Changed
- JWT token structure description updated (information about `sub` record)
  in documentation (@mkasztelnik)

## 0.4.1

### Changed
- `sub` changed from integer into string (which is required by specification) (@mkasztelnik)

## 0.4.0

### Added
- Basic rack-attack configuration (@mkasztelnik)
- Patient pipelines (@mkasztelnik)
- Patient/Pipeline file store structure is created while creating/destroying
  patient/pipeline (@mkasztelnik)
- Segmentation patient case pipeline step (@tbartynski)
- User id was added into JWT token using `sub` key (@mkasztelnik)

### Changed
- Update rubocop into 0.47.1, fix new discovered offenses (@mkasztelnik)
- JWT token expiration time extended to 6 hours (@mkasztelnik)
- Change zeroclipboard into clipboard.js because support for flash is dropped (@mkasztelnik)
- Factories fields which should be unique use unique Faker methods (@mkasztelnik)
- Simplify Webdav operations for FileStore and OwnCloud (@mkasztelnik)

### Deprecated

### Removed
- PLGrid left menu removed since we are not showing any item there (@mkasztelnik)
- PLGrid patient data synchronizer removed. FileStore is the only supported backend (@mkasztelnik)

### Fixed
- Left menu can be scrolled when high is small (@mkasztelnik)
- Policy API filters policies according to the service identified by the passed id (@dharezlak)
- A 404 error code is returned instead of the 500 code when copying/moving policy
  for a non-existent source policy (@dharezlak)
- All user groups assignments are removed while user is deleted from the system (@mkasztelnik)

### Security

## 0.3.4

### Changed
- Default Patient Case File Synchronizer changed into WebDav (@mkasztelnik)

## 0.3.3

### Fixed
- Data sets page url can be overwritten with an environment property (@dharezlak)


## 0.3.2

### Fixed

- Fixed pushing tag into production from different branch than master (@mkasztelnik)


## 0.3.1

### Fixed

- Policy API filters policies according to the service identified by the passed id (@dharezlak)


## 0.3.0

### Added
- PLGrid proxy details shown in the profile view, warning shown when proxy is
  outdated while active computations are present (@mkasztelnik)
- Support for running specs with JS support (@mkasztelnik)
- When a computation finishes the patient view is automatically reloaded in order
  to show the user the latest files produced by the computation (@Nuanda)
- OD Heart model is now incorporated in the patient case pipeline (@Nuanda)
- Show alert when unable to update patient files or run computations
  because PLGrid proxy is outdated (@mkasztelnik)
- User with active computations is notified (via email) while proxy expired (@mkasztelnik)
- Users management view redesigned, added possibility to remove user by admin (@mkasztelnik)
- Set plgrid login in OpenId request while regenerating proxy certificate (@mkasztelnik)
- Long living JWT tokens can be generated using internal API (@mkasztelnik)
- Resource paths support wildcard characters through UI and API (@dharezlak)
- User can download patient case computation stdout and stderr (@mkasztelnik)
- Data sets view from an external server was integrated as an iframe (@dharezlak)

### Changed
- Make jwt pem path configurable though system variable (@mkasztelnik)
- Externalize JWT token generation from user into separate class (@mkasztelnik)
- Make PDP URI and access method case insensitive (@mkasztelnik)
- Improve service URL form placeholder (@mkasztelnik)
- Externalize PLGrid grant id into configuration file (@mkasztelnik)
- Rename `User.with_active_computations` into `User.with_submitted_computations` (@mkasztelnik)
- Corrected SMTP config to include Auth support (@jmeizner)
- Updated PDP and Services documentation (@jmeizner)
- Update rails into 5.0.2 and other dependencies (@mkasztelnik)
- Make Computation a base class for more specialized classes (@tomek.bartynski)
- Introduced WebdavComputation and RimrockComputation that inherit from Computation class (@tomek.bartynski)
- Patient Case pipeline is now hardcoded in Patient model (@tomek.bartynski)
- Implemented classes that run Blood Flow Simulation and Heart Model Computation pipeline steps (@tomek.bartynski)

### Deprecated

### Removed

### Fixed
- Correct default pundit permission denied message is returned when no custom message is defined (@mkasztelnik)
- Missing toastr Javascript map file added (@mkasztelnik)
- Show add group member and group management help only to group group owner (@mkasztelnik)
- Unify cloud resources view with other views (surrounding white box added) (@mkasztelnik)
- Fix path parsing when alias service name is used in PDP request (@mkasztelnik)
- PLGrid profile view visible only for connected accounts (@mkasztelnik)
- PDP - wildcard at the beginning and end of resource path should not be default (@mkasztelnik)

### Security


## 0.2.0

### Added
- Application version and revision in layout footer (@mkasztelnik)
- Pundit authorized error messages for groups and services (@mkasztelnik)
- Notifications are using the JS toastr library for fancier popups (@dharezlak)
- The file store component uses portal's notification system to report errors (@dharezlak)
- Service owner can manage local policies through UI (@mkasztelnik)
- Unique user name composed with full name and email (@mkasztelnik)
- Embed atmosphere UI into cloud resources section (@nowakowski)

### Changed
- Redirect status set to 302 instead of 404 (when record not found), 401 (when
  user does not have permission to perform action) to avoid ugly "You are being
  redirected" page (@mkasztelnik)
- PDP denies everything when user is not approved (@mkasztelnik)
- Add/remove group members redesigned (@mkasztelnik)
- Update rubocop and remove new offenses (@mkasztelnik)
- Update project dependencies (@mkasztelnik)
- Update rubocop to 0.46.0, remove new discovered offences (@mkasztelnik)
- Update to rails 5.0.1 (@mkasztelnik)

### Deprecated

### Removed

### Fixed
- Service factory that used to randomly produce invalid objects (@tomek.bartynski)
- Edit/destroy group buttons visible only for group owners (@mkasztelnik)
- Administration side menu item displayed only if it is not empty (@tomek.bartynski)
- Corresponding resource entities are removed when policy API called with
  only a `path` param (@dharezlak)

### Security


## 0.1.0

### Added
- Basic project structure (@mkasztelnik, @dharezlak)
- Use [gentelalla](https://github.com/puikinsh/gentelella) theme (@dharezlak, @mkasztelnik)
- Integration with PLGrid openId (@mkasztelnik)
- Accepting new users by supervisor (@dharezlak)
- Policy Decision Point (PDP) REST API (@mkasztelnik)
- JWT Devise login strategy (@mkasztelnik)
- JWT configuration (@tomek.bartynski)
- Resource and permission management (@dharezlak)
- Patient case POC (@Nuanda)
- Sentry integration (@mkasztelnik)
- Get user gravatar (@mkasztelnik)
- Store PLGrid proxy in DB while logging in using PLGrid openId (@mkasztelnik)
- JWT token expiry set to 1 hour (@tomek.bartynski)
- Help pages for REST API (@mkasztelnik)
- Custom error pages (@mkasztelnik)
- Group hierarchies performance tests (@tomek.bartynski)
- Push patient case files into PLGrid using PLGData (@Nuanda)
- Use Rimrock for PLGrid job submission (@mkasztelnik)
- Approve user account after PLGrid login (@mkasztelnik)
- Asynchronous email sending (@mkasztelnik)
- Notify supervisors after new user registered (@mkasztelnik)
- Find resources using regular expressions (@dharezlak)
- Introduce service (@mkasztelnik)
- WebDav file browser (@dharezlak)
- REST interface for local resource management (@dharezlak)
- User profile page (@mkasztelnik)
- Project description (@amber7b, @mkasztelnik, @dharezlak)
- Sent confirmation email after user account is approved (@mkasztelnik)
- Setup continuous delivery (@tomek.bartynski)
- Setup rubocop (@tomek.bartynski)
- Service ownership (@Nuanda)
- Delegate user credentials in service resource management REST API (@mkasztelnik)
- Service management UI (@Nuanda, @mkasztelnik)
- Group management UI (@mkasztelnik)
- Show service token on show view (@mkasztelnik)
- Deploy to production when tag is pushed into remote git repository (@tomek.bartynski)
- Group hierarchies management UI (@mkasztelnik)
- Add new registered user into default groups (@mkasztelnik)
- Resource management REST API documentation (@dharezlak)
- Service aliases (@jmeizner)
- Issue and merge request templates (@mkasztelnik)
- Rake task for generating sample data for development purposes (@tomek.bartynski)
- Users can set Access Methods for new and existing Services (@Nuanda)
- There are global Access Methods which work for all Services (@Nuanda)
- Bullet gem warns about database queries performance problems (@tomek.bartynski)
- Omnipotent admin (@Nuanda)
- Global resource access policies management UI (@mkasztelnik)
- Additional attribute with policy proxy URL is passed to the file store browser (@dharezlak)
- Provide help panels for resource actions (@nowakowski)
- Hint regarding resource paths in global policies tab (@tomek.bartynski)
- Support path component in service uri (@tomek.bartynski)

### Changed
- Upgrade to Rails 5 (@mkasztelnik, @Nuanda)
- Left menu refactoring - not it is server side rendered (@mkasztelnik)
- Simplify login form pages using `simple_form` wrapper (@mkasztelnik)
- Resource separation into `global` and `local` (@dharezlak)
- Unify UIs for all CRUD views (@mkasztelnik)
- WebDav browser JS files obtained from a dedicated CDN (@dharezlak)
- Delete service ownership when user or service is destroyed (@mkasztelnik)
- Service views refactoring - separation for global/local policies management (@mkasztelnik, @Nuanda)
- Rewrite migrations to avoid using ActiveRecord (@amber7b)
- Increase fade out time for flash messages into 10 seconds (@mkasztelnik)
- Go to new user session path after logout (@mkasztelnik)
- Got to new user session path after logout (@mkasztelnik)
- Added a spec checking for correct removal of only policies specified by the API request parameter (@dharezlak)
- File store view uses a common layout (@dharezlak)
- Service uri must not end with a slash (@tomek.bartynski)
- Resource path must start with a slash (@tomek.bartynski)
- Removed path unification in Resource model (@tomek.bartynski)
- Update to sidekiq 4.2.2 and remove unused anymore sinatra dependency (@mkasztelnik)
- Administrator is able to see all registered services (@mkasztelnik)
- Fixed path field in a form for Resource (@tomek.bartynski)

### Deprecated

### Removed
- Remove webdav specific access methods from seeds (@mkasztelnik)

### Fixed
- Improve service URI validation (@Nuanda)
- Fix extra spaces in markdown code blocks (@mkasztelnik)
- Disable turbolinks on WebDav browser view to make GWT work (@mkasztelnik)
- Fix group validation - at last one group owner is needed (@mkasztelnik)
- Policies do not forbid access for access methods which they do not define (@Nuanda)
- Make icheck work with turbolinks (@mkasztelnik)
- Make zero clipboard work with turbolinks (@mkasztelnik)
- Don't allow to create group without group owner (@mkasztelnik)
- Show notice information to the user after new account created that account needs to
  be approved by supervisor (@mkasztelnik)
- Show `new` view instead of `edit` while creating new group and validation failed (@mkasztelnik)
- Remove n+1 query for service ownership in Services#index view (@Nuanda)
- Made it possible to navigate to Service#show with a click if a service had no name (@Nuanda)
- Content passed to the file store JS browser sanitized to prevent XSS attacks (@dharezlak)
- Turbolinks disabled directly on the Files link (@dharezlak)
- PDP returns 403 when `uri` or `access_method` query params are missing (@mkasztelnik)
- Fix missing translations on service list and service show views (@mkasztelnik, @Nuanda)
- Fix n+1 queries problems in service and group sections (@mkasztelnik)
- Check service policy only once on global policies view (@mkasztelnik)
- More advance validation for service `uri` overridden (@jmeizner)
- Policy management API documentation corrected (@dharezlak)
- Fix duplicates and missing part of `Service#show` (@jmeizner)
- Policy API uses a service reference when querying for access methods (@dharezlak)

### Security<|MERGE_RESOLUTION|>--- conflicted
+++ resolved
@@ -35,11 +35,8 @@
 - Change comparison `show` method to `index` (@mkasztelnik)
 - Pipeline steps definition refactored and generalized (@mkasztelnik)
 - Change defaults for data sets (@mkasztelnik)
-<<<<<<< HEAD
 - Change the default root path to patients index (@Nuanda)
-=======
 - Renamed `not_used_flow` into `unused_steps` (@mkasztelnik)
->>>>>>> 7d65e52e
 
 ### Deprecated
 
