# Change Log
All notable changes to this project will be documented in this file.

The format is based on [Keep a Changelog](http://keepachangelog.com/)
and this project adheres to [Semantic Versioning](http://semver.org/).

Please view this file on the master branch, on stable branches it's out of date.

## [Unreleased]

### Added
- Show started rimrock computation source link (@mkasztelnik)
- Parameter extraction pipeline step (@amber7b)
- Automatic and manual pipeline execution mode (@mkasztelnik)
- Pipeline flows (pipeline with different steps) (@jmeizner)
- Configure redis based cache (@mkasztelnik)
- Add cache for repositories tags and versions (@mkasztelnik)
- Manual gitlab-ci push master to production step (@mkasztelnik)
- Patient details are fetched from the external data set service and shown in the patient page (@dharezlak)
- Possibility to configure automatic pipeline steps during pipeline creation (@mkasztelnik)
- Wrench automatic pipeline step icon when configuration is needed (@mkasztelnik)
- Add extra pipeline steps for CFD, ROM, 0D, PV visualization and uncertainty analysis (@amber7b)
<<<<<<< HEAD
- Computation update interval can be configured using ENV variable (@mkasztelnik)
=======
- Add loading indicator when reloading current pipeline step (@mkasztelnik)
>>>>>>> ea0766b5

### Changed
- Segmentation run mode can be configured using yaml or ENV variable (@mkasztelnik)
- Default segmentation run mode changed into 3 (@mkasztelnik)
- Patient.case_number now used as patient ID in HTTP requests (@amber7b)
- Computation update interval changed into 30 seconds (@mkasztelnik)

### Deprecated

### Removed

### Fixed
- Output from one pipeline is not taken as different pipeline input (@mkasztelnik)
- Change step status after segmentation is submitted (@mkasztelnik)
- Error when deleting a pipeline which has data files (@jmeizner)
- Set segmentation status to failure when zip cannot be unzipped (@jmeizner)
- Don't create webdav structure when pipeline cannot be created (@mkasztelnik)
- Show error details when pipeline cannot be created (@mkasztelnik)

### Security

## 0.6.1

## Fixed
- Fix segmentation status update after WebDav computation finished (@mkasztelnik)

## 0.6.0

### Added
- rack-attack bans are logged to `log/rack-attack.log` (@mkasztelnik)
- Show user email in admin users index view (@mkasztelnik)
- Pipeline step script generation uses ERB templates (@mkasztelnik)
- Blood flow computation is self-contained - Ansys files are downloaded from git
  repository (@mkasztelnik)
- Gitlab integration services (list branches/tags and download specific file) (@amber7b)
- Comparison of image files in pipeline comparison view (@amber7b)
- Fetch computation slurm start script from Gitlab (@mkasztelnik)
- Pipeline comparison view uses OFF viewers to show 3D mesh differences (@dharezlak)
- Enabled selection of rimrock computation version (@jmeizner, @mkasztelnik)
- Brakeman security errors check is executed by Gitlab CI (@mkasztelnik)
- Data sets API reference added to the Help section as a separate entry (@dharezlak)
- Use action cable (web sockets) to refresh computation (@mkasztelnik)
- Computation stores information about selected tag/branch and revision (@mkasztelnik)
- Pipelines comparison shows sources diff link to GitLab (@Nuanda)

### Changed
- Upgrade to ruby 2.4.1 (@mkasztelnik)
- Upgrade dependencies (@mkasztelnik)
- Upgrade to rails 5.1.2 (@mkasztelnik)
- Update rubocop to 0.49.1 (@mkasztelnik)
- Move `Webdav::Client` into `app/models` to avoid auto loading problems (@mkasztelnik)
- OFF viewer's height in pipeline's compare mode takes half of the available width (@dharezlak)
- Patient case_number is checked for unsafe characters (@Nuanda)

### Deprecated

### Removed

### Fixed
- Patient left menu focus when showing patient pipeline computation (@mkasztelnik)
- Avoid n+1 queries in patient view (@mkasztelnik)
- Disable turbolinks in links to cloud view (turbolinks does not work well with GWT) (@mkasztelnik)
- Fix random failing test connected with html escaping user name in generated emails (@mkasztelnik)
- Fix content type mismatch for file stage out (@mkasztelnik)
- Turn on `files` integration tests (@mkasztelnik)
- Fix missing tooltip messages for queued computation state (@mkasztelnik)
- Preventing WebDAV folder creation for patients with incorrect case_number (@Nuanda)

### Security

## 0.5.0

### Added
- Pipelines have own DataFiles which represent produced results (@Nuanda)
- Pipelines comparison view which present differences between files of two Pipelines (@Nuanda)
- Segmentation output is unzipped into pipeline directory (@amber7b, @mkasztelnik)
- Store in FileStore heart model computation PNG results (@mkasztelnik).
- Integration tests (tag "files") are run by GitlabCI (@mkasztelnik)

### Changed
- File browser template for multiple embed mode created (@dharezlak)
- WebDAV synchronisation takes care for pipeline-related and patient input files (@Nuanda)
- Computations are executed in the pipeline scope (@mkasztelnik)
- Move FileStore configuration into one place (@mkasztelnik)
- Make patient `case_number` factory field unique (@mkasztelnik)
- Redirect user back to previous page after proxy is regenerated successfully (@mkasztelnik)
- Prefix is removed from segmentation outputs (@mkasztelnik)
- Show compare two pipelines button only when there is more than on pipeline (@mkasztelnik)

### Deprecated

### Removed
- DataFile#handle removed since it is not going to be used anymore (@Nuanda)

### Fixed
- Policy management API handles paths with escaped characters well and limits path scope to a single service (@dharezlak)
- Move and copy policy API calls handle well resources with escaped characters (@dharezlak)
- Copy and move destinations for policy management API treated as pretty paths for proper processing (@dharezlak)
- JS resources required for the OFF viewer are loaded in the file browser direct embed mode (@dharezlak)
- Resource pretty path decodes and encodes values according to URI restrictions (@dharezlak)
- Local path exclusion validation query fixed (@ddharezlak)
- Proxy warning is shown only for active Rimrock computations (@mkasztelnik)
- Correct computation tooltip text on pipelines list (@mkasztelnik)
- When removing policies via API access method existence check is scoped to a given service (@dharezlak)
- Set Rimrock computation job id to nil while restarting computation (@mkasztelnik)
- Show missing patient outputs on pipeline diff view (@mkasztelnik)
- Path processing fixed for policy move/copy operations invoked via API (@dharezlak)
- Set correct order for pipelines computations (@mkasztelnik)

### Security

## 0.4.4

### Changed
- JWT token parameter name changed to access_token for the data sets subpage request URL (@dharezlak)

## 0.4.3

### Fixed
- JWT token passed as a URL query parameter for the data sets subpage (@dharezlak)

## 0.4.2

### Changed
- JWT token structure description updated (information about `sub` record)
  in documentation (@mkasztelnik)

## 0.4.1

### Changed
- `sub` changed from integer into string (which is required by specification) (@mkasztelnik)

## 0.4.0

### Added
- Basic rack-attack configuration (@mkasztelnik)
- Patient pipelines (@mkasztelnik)
- Patient/Pipeline file store structure is created while creating/destroying
  patient/pipeline (@mkasztelnik)
- Segmentation patient case pipeline step (@tbartynski)
- User id was added into JWT token using `sub` key (@mkasztelnik)

### Changed
- Update rubocop into 0.47.1, fix new discovered offenses (@mkasztelnik)
- JWT token expiration time extended to 6 hours (@mkasztelnik)
- Change zeroclipboard into clipboard.js because support for flash is dropped (@mkasztelnik)
- Factories fields which should be unique use unique Faker methods (@mkasztelnik)
- Simplify Webdav operations for FileStore and OwnCloud (@mkasztelnik)

### Deprecated

### Removed
- PLGrid left menu removed since we are not showing any item there (@mkasztelnik)
- PLGrid patient data synchronizer removed. FileStore is the only supported backend (@mkasztelnik)

### Fixed
- Left menu can be scrolled when high is small (@mkasztelnik)
- Policy API filters policies according to the service identified by the passed id (@dharezlak)
- A 404 error code is returned instead of the 500 code when copying/moving policy
  for a non-existent source policy (@dharezlak)
- All user groups assignments are removed while user is deleted from the system (@mkasztelnik)

### Security

## 0.3.4

### Changed
- Default Patient Case File Synchronizer changed into WebDav (@mkasztelnik)

## 0.3.3

### Fixed
- Data sets page url can be overwritten with an environment property (@dharezlak)


## 0.3.2

### Fixed

- Fixed pushing tag into production from different branch than master (@mkasztelnik)


## 0.3.1

### Fixed

- Policy API filters policies according to the service identified by the passed id (@dharezlak)


## 0.3.0

### Added
- PLGrid proxy details shown in the profile view, warning shown when proxy is
  outdated while active computations are present (@mkasztelnik)
- Support for running specs with JS support (@mkasztelnik)
- When a computation finishes the patient view is automatically reloaded in order
  to show the user the latest files produced by the computation (@Nuanda)
- OD Heart model is now incorporated in the patient case pipeline (@Nuanda)
- Show alert when unable to update patient files or run computations
  because PLGrid proxy is outdated (@mkasztelnik)
- User with active computations is notified (via email) while proxy expired (@mkasztelnik)
- Users management view redesigned, added possibility to remove user by admin (@mkasztelnik)
- Set plgrid login in OpenId request while regenerating proxy certificate (@mkasztelnik)
- Long living JWT tokens can be generated using internal API (@mkasztelnik)
- Resource paths support wildcard characters through UI and API (@dharezlak)
- User can download patient case computation stdout and stderr (@mkasztelnik)
- Data sets view from an external server was integrated as an iframe (@dharezlak)

### Changed
- Make jwt pem path configurable though system variable (@mkasztelnik)
- Externalize JWT token generation from user into separate class (@mkasztelnik)
- Make PDP URI and access method case insensitive (@mkasztelnik)
- Improve service URL form placeholder (@mkasztelnik)
- Externalize PLGrid grant id into configuration file (@mkasztelnik)
- Rename `User.with_active_computations` into `User.with_submitted_computations` (@mkasztelnik)
- Corrected SMTP config to include Auth support (@jmeizner)
- Updated PDP and Services documentation (@jmeizner)
- Update rails into 5.0.2 and other dependencies (@mkasztelnik)
- Make Computation a base class for more specialized classes (@tomek.bartynski)
- Introduced WebdavComputation and RimrockComputation that inherit from Computation class (@tomek.bartynski)
- Patient Case pipeline is now hardcoded in Patient model (@tomek.bartynski)
- Implemented classes that run Blood Flow Simulation and Heart Model Computation pipeline steps (@tomek.bartynski)

### Deprecated

### Removed

### Fixed
- Correct default pundit permission denied message is returned when no custom message is defined (@mkasztelnik)
- Missing toastr Javascript map file added (@mkasztelnik)
- Show add group member and group management help only to group group owner (@mkasztelnik)
- Unify cloud resources view with other views (surrounding white box added) (@mkasztelnik)
- Fix path parsing when alias service name is used in PDP request (@mkasztelnik)
- PLGrid profile view visible only for connected accounts (@mkasztelnik)
- PDP - wildcard at the beginning and end of resource path should not be default (@mkasztelnik)

### Security


## 0.2.0

### Added
- Application version and revision in layout footer (@mkasztelnik)
- Pundit authorized error messages for groups and services (@mkasztelnik)
- Notifications are using the JS toastr library for fancier popups (@dharezlak)
- The file store component uses portal's notification system to report errors (@dharezlak)
- Service owner can manage local policies through UI (@mkasztelnik)
- Unique user name composed with full name and email (@mkasztelnik)
- Embed atmosphere UI into cloud resources section (@nowakowski)

### Changed
- Redirect status set to 302 instead of 404 (when record not found), 401 (when
  user does not have permission to perform action) to avoid ugly "You are being
  redirected" page (@mkasztelnik)
- PDP denies everything when user is not approved (@mkasztelnik)
- Add/remove group members redesigned (@mkasztelnik)
- Update rubocop and remove new offenses (@mkasztelnik)
- Update project dependencies (@mkasztelnik)
- Update rubocop to 0.46.0, remove new discovered offences (@mkasztelnik)
- Update to rails 5.0.1 (@mkasztelnik)

### Deprecated

### Removed

### Fixed
- Service factory that used to randomly produce invalid objects (@tomek.bartynski)
- Edit/destroy group buttons visible only for group owners (@mkasztelnik)
- Administration side menu item displayed only if it is not empty (@tomek.bartynski)
- Corresponding resource entities are removed when policy API called with
  only a `path` param (@dharezlak)

### Security


## 0.1.0

### Added
- Basic project structure (@mkasztelnik, @dharezlak)
- Use [gentelalla](https://github.com/puikinsh/gentelella) theme (@dharezlak, @mkasztelnik)
- Integration with PLGrid openId (@mkasztelnik)
- Accepting new users by supervisor (@dharezlak)
- Policy Decision Point (PDP) REST API (@mkasztelnik)
- JWT Devise login strategy (@mkasztelnik)
- JWT configuration (@tomek.bartynski)
- Resource and permission management (@dharezlak)
- Patient case POC (@Nuanda)
- Sentry integration (@mkasztelnik)
- Get user gravatar (@mkasztelnik)
- Store PLGrid proxy in DB while logging in using PLGrid openId (@mkasztelnik)
- JWT token expiry set to 1 hour (@tomek.bartynski)
- Help pages for REST API (@mkasztelnik)
- Custom error pages (@mkasztelnik)
- Group hierarchies performance tests (@tomek.bartynski)
- Push patient case files into PLGrid using PLGData (@Nuanda)
- Use Rimrock for PLGrid job submission (@mkasztelnik)
- Approve user account after PLGrid login (@mkasztelnik)
- Asynchronous email sending (@mkasztelnik)
- Notify supervisors after new user registered (@mkasztelnik)
- Find resources using regular expressions (@dharezlak)
- Introduce service (@mkasztelnik)
- WebDav file browser (@dharezlak)
- REST interface for local resource management (@dharezlak)
- User profile page (@mkasztelnik)
- Project description (@amber7b, @mkasztelnik, @dharezlak)
- Sent confirmation email after user account is approved (@mkasztelnik)
- Setup continuous delivery (@tomek.bartynski)
- Setup rubocop (@tomek.bartynski)
- Service ownership (@Nuanda)
- Delegate user credentials in service resource management REST API (@mkasztelnik)
- Service management UI (@Nuanda, @mkasztelnik)
- Group management UI (@mkasztelnik)
- Show service token on show view (@mkasztelnik)
- Deploy to production when tag is pushed into remote git repository (@tomek.bartynski)
- Group hierarchies management UI (@mkasztelnik)
- Add new registered user into default groups (@mkasztelnik)
- Resource management REST API documentation (@dharezlak)
- Service aliases (@jmeizner)
- Issue and merge request templates (@mkasztelnik)
- Rake task for generating sample data for development purposes (@tomek.bartynski)
- Users can set Access Methods for new and existing Services (@Nuanda)
- There are global Access Methods which work for all Services (@Nuanda)
- Bullet gem warns about database queries performance problems (@tomek.bartynski)
- Omnipotent admin (@Nuanda)
- Global resource access policies management UI (@mkasztelnik)
- Additional attribute with policy proxy URL is passed to the file store browser (@dharezlak)
- Provide help panels for resource actions (@nowakowski)
- Hint regarding resource paths in global policies tab (@tomek.bartynski)
- Support path component in service uri (@tomek.bartynski)

### Changed
- Upgrade to Rails 5 (@mkasztelnik, @Nuanda)
- Left menu refactoring - not it is server side rendered (@mkasztelnik)
- Simplify login form pages using `simple_form` wrapper (@mkasztelnik)
- Resource separation into `global` and `local` (@dharezlak)
- Unify UIs for all CRUD views (@mkasztelnik)
- WebDav browser JS files obtained from a dedicated CDN (@dharezlak)
- Delete service ownership when user or service is destroyed (@mkasztelnik)
- Service views refactoring - separation for global/local policies management (@mkasztelnik, @Nuanda)
- Rewrite migrations to avoid using ActiveRecord (@amber7b)
- Increase fade out time for flash messages into 10 seconds (@mkasztelnik)
- Go to new user session path after logout (@mkasztelnik)
- Got to new user session path after logout (@mkasztelnik)
- Added a spec checking for correct removal of only policies specified by the API request parameter (@dharezlak)
- File store view uses a common layout (@dharezlak)
- Service uri must not end with a slash (@tomek.bartynski)
- Resource path must start with a slash (@tomek.bartynski)
- Removed path unification in Resource model (@tomek.bartynski)
- Update to sidekiq 4.2.2 and remove unused anymore sinatra dependency (@mkasztelnik)
- Administrator is able to see all registered services (@mkasztelnik)
- Fixed path field in a form for Resource (@tomek.bartynski)

### Deprecated

### Removed
- Remove webdav specific access methods from seeds (@mkasztelnik)

### Fixed
- Improve service URI validation (@Nuanda)
- Fix extra spaces in markdown code blocks (@mkasztelnik)
- Disable turbolinks on WebDav browser view to make GWT work (@mkasztelnik)
- Fix group validation - at last one group owner is needed (@mkasztelnik)
- Policies do not forbid access for access methods which they do not define (@Nuanda)
- Make icheck work with turbolinks (@mkasztelnik)
- Make zero clipboard work with turbolinks (@mkasztelnik)
- Don't allow to create group without group owner (@mkasztelnik)
- Show notice information to the user after new account created that account needs to
  be approved by supervisor (@mkasztelnik)
- Show `new` view instead of `edit` while creating new group and validation failed (@mkasztelnik)
- Remove n+1 query for service ownership in Services#index view (@Nuanda)
- Made it possible to navigate to Service#show with a click if a service had no name (@Nuanda)
- Content passed to the file store JS browser sanitized to prevent XSS attacks (@dharezlak)
- Turbolinks disabled directly on the Files link (@dharezlak)
- PDP returns 403 when `uri` or `access_method` query params are missing (@mkasztelnik)
- Fix missing translations on service list and service show views (@mkasztelnik, @Nuanda)
- Fix n+1 queries problems in service and group sections (@mkasztelnik)
- Check service policy only once on global policies view (@mkasztelnik)
- More advance validation for service `uri` overridden (@jmeizner)
- Policy management API documentation corrected (@dharezlak)
- Fix duplicates and missing part of `Service#show` (@jmeizner)
- Policy API uses a service reference when querying for access methods (@dharezlak)

### Security<|MERGE_RESOLUTION|>--- conflicted
+++ resolved
@@ -20,11 +20,8 @@
 - Possibility to configure automatic pipeline steps during pipeline creation (@mkasztelnik)
 - Wrench automatic pipeline step icon when configuration is needed (@mkasztelnik)
 - Add extra pipeline steps for CFD, ROM, 0D, PV visualization and uncertainty analysis (@amber7b)
-<<<<<<< HEAD
 - Computation update interval can be configured using ENV variable (@mkasztelnik)
-=======
 - Add loading indicator when reloading current pipeline step (@mkasztelnik)
->>>>>>> ea0766b5
 
 ### Changed
 - Segmentation run mode can be configured using yaml or ENV variable (@mkasztelnik)
