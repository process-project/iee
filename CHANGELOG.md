--- conflicted
+++ resolved
@@ -32,12 +32,9 @@
 - Switch from PhantomJS into Chrome headless (@mkasztelnik)
 - Add escaping in the documentation pdp curl example (@mkasztelnik)
 - Unique while fetching resources in pdp (@mkasztelnik)
-<<<<<<< HEAD
 - Change comparison `show` method to `index` (@mkasztelnik)
 - Pipeline steps definition refactored and generalized (@mkasztelnik)
-=======
 - Change defaults for data sets (@mkasztelnik)
->>>>>>> 5e5b5ad4
 
 ### Deprecated
 
