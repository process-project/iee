# Change Log
All notable changes to this project will be documented in this file.

The format is based on [Keep a Changelog](http://keepachangelog.com/)
and this project adheres to [Semantic Versioning](http://semver.org/).

Please view this file on the master branch, on stable branches it's out of date.

## Unreleased

### Added

### Changed

### Deprecated

### Removed

### Fixed
<<<<<<< HEAD
- Uploading input files via WebDAV triggers computation run (@Nuanda)
=======
- ExclusivelyOwnedGroups incorrect positive removed (@Nuanda)
- Updated truncated_off_mesh regular expression to recognize new segmentation output (@Nuanda)
- STDOUT and STDERR files reset to nil for a re-run computation (@Nuanda)

### Security

## 0.12.0

### Added

### Changed

### Deprecated

### Removed

### Fixed
- Seg output shortening rule fix to deal with both success and failure outputs (@Nuanda)
>>>>>>> d83803c9

### Security

## 0.11.0

### Added
- Patients API (@mkasztelnik)
- Accepting `file.zip` as a correct input for segmentation (@Nuanda)
- Extended clinical details section with a multi-entry widget (@Nuanda)

### Changed
- Exclude process-* tags from the EurValve CI (@jmeizner)
- Segmentation output files have shorter names (@Nuanda)

### Deprecated

### Removed

### Fixed
- Fixed GitLab integration spec (@Nuanda)
- Missing clinical data for some patients (@Nuanda)

### Security

## 0.10.0

### Added
- User can select segmentation run mode before start (@mkasztelnik)
- Possibility to configure custom Ansys licenses for pipeline computation (@mkasztelnik)
- `pipeline_identifier` `case_number` and `token` computation script helpers (@mkasztelnik)

### Changed
- Use Gitlab review procedure instead of labels (@mkasztelnik)
- `stage_in` returns error code when unable to download FileStore file (@mkasztelnik)
- Set JWT token expiration time to 24h (@mkasztelnik)

### Deprecated

### Removed
- Computation script repositories removed from `eurvalve.yml`, step repository
  configuration used instead (@mkasztelnik)

### Fixed
- Fix unused pipeline title missing (@mkasztelnik)

### Security

## 0.9.1

### Security
- Upgrade Sprockets gem to avoid CVE-2018-3760 vulnerability (@mkasztelnik)

## 0.9.0

### Added
- Added AVD/MVD ratio to patients' statistics (@Nuanda)
- Profile link for left avatar picture and user name (@mkasztelnik)
- Colors for patient tile connected with last pipeline status (@mkasztelnik)
- Instruction how to remove concrete IP from rack-attack fail2ban list (@mkasztelnik)
- User cannot be removed or blocked when she/he owns exclusively group (@mkasztelnik)
- Button to minimize left menu is visible always (@mkasztelnik)
- Dedicated information about deleted pipeline owner (@mkasztelnik)

### Changed
- Reintegration of segmentation service using File Store in place of OwnCloud (@jmeizner)
- Remove `brakeman` from `Gemfile` and use latest version while executing
  `gitab-ci` checks (@mkasztelnik)
- Trigger segmentation start after whole input file is uploaded (@mkasztelnik)

### Deprecated

### Removed
- Remove `faker` gem and replace it with `factory_bot` sequences (@mkasztelnik)

### Fixed
- Patients' statistics work correctly when turbolink-loaded (@Nuanda)
- Fix `GITLAB_HOST` markup formatting in `README.md` (@mkasztelnik)

### Security

## 0.8.0

### Added
- Reload pipeline step status on patient view (@mkasztelnik)
- Reload segmentation status after it is started (@mkasztelnik)
- Proper handling for rimrock computation start failure (@mkasztelnik)
- Execution time updated each second for active computation (@mkasztelnik)
- Pipeline specific input (@mkasztelnik)
- Patient clinical details now includes patient's state (preop/postop) (@Nuanda)
- New statistics about the current state of EurValve's prospective cohort (@Nuanda)

### Changed
- Labels for pipelines list view improved (@mkasztelnik)
- Segmentation temp file is removed from local disc after it is transferred into
  segmentation Philips service (@mkasztelnik)
- Use stages instead of types in Gitlab CI yml (@mkasztelnik)
- Upgrade to rubocop 0.51.0 (@mkasztelnik)
- Use addressable gem to parse URLs (@mkasztelnik)
- Upgraded rails into 5.1.4 and other gems into latest supported versions (@mkasztelnik)
- Change `factory_girl` into `factory_bot` (@mkasztelnik)
- Use preconfigured docker image for builds (@mkasztelnik)
- Extracted DataSets::Client from Patients::Details for reusability (@Nuanda)
- Lock redis version into 3.x (@mkasztelnik)
- New patient case widget to reflect new developments in pipelining (@Nuanda)
- Flow model class which stores information about pipeline flow steps (@mkasztelnik)
- Switch from PhantomJS into Chrome headless (@mkasztelnik)
- Add escaping in the documentation pdp curl example (@mkasztelnik)
- Unique while fetching resources in pdp (@mkasztelnik)
- Change comparison `show` method to `index` (@mkasztelnik)
- Pipeline steps definition refactored and generalized (@mkasztelnik)
- Change defaults for data sets (@mkasztelnik)
- Change the default root path to patients index (@Nuanda)
- Renamed `not_used_flow` into `unused_steps` (@mkasztelnik)

### Deprecated

### Removed

### Fixed
- Remove n+1 query when updating computation status (@mkasztelnik)
- Sidebar's hamburger button is operational properly toggling the left menu (@dharezlak)
- Fix patient web socket unsubscribe (@mkasztelnik)
- Patient and pipeline creation silent failures (@jmeizner)

### Security

## 0.7.0

### Added
- Show started rimrock computation source link (@mkasztelnik)
- Parameter extraction pipeline step (@amber7b)
- Automatic and manual pipeline execution mode (@mkasztelnik)
- Pipeline flows (pipeline with different steps) (@jmeizner)
- Configure redis based cache (@mkasztelnik)
- Add cache for repositories tags and versions (@mkasztelnik)
- Manual gitlab-ci push master to production step (@mkasztelnik)
- Patient details are fetched from the external data set service and shown in the patient page (@dharezlak)
- Possibility to configure automatic pipeline steps during pipeline creation (@mkasztelnik)
- Wrench automatic pipeline step icon when configuration is needed (@mkasztelnik)
- Add extra pipeline steps for CFD, ROM, 0D, PV visualization and uncertainty analysis (@amber7b)
- Computation update interval can be configured using ENV variable (@mkasztelnik)
- Add loading indicator when reloading current pipeline step (@mkasztelnik)
- Show manual pipeline steps during pipeline creation (@mkasztelnik)
- External data set service is called to fetch patient's inferred details (@dharezlak)
- Additional mocked pipelines and pipelines steps (@mkasztelnik)
- Show pipeline details (flow and owner) (@Nuanda)
- Design new pipeline disabled button (@mkasztelnik)
- Links to 4 EurValve datasets query interfaces (@mkasztelnik)
- Add possibility to configure data sets site path though ENV variable (@mkasztelnik)
- Add link to segmentation status output directory (@mkasztelnik)
- Show computation error message (@mkasztelnik)
- Gitlab endpoint can be configured using ENV variable (@mkasztelnik)
- Gitlab clone url can be configured though ENV variable (@mkasztelnik)
- Add `clone_repo(repo)` script generator helper (@mkasztelnik)

### Changed
- Segmentation run mode can be configured using yaml or ENV variable (@mkasztelnik)
- Default segmentation run mode changed into 3 (@mkasztelnik)
- Patient.case_number now used as patient ID in HTTP requests (@amber7b)
- Computation update interval changed into 30 seconds (@mkasztelnik)
- Load patient details only when needed (@mkasztelnik)
- Patient's case number is now easily available in the script generator (@dharezlak)
- Fetch patient details timeout set to 2 seconds (@mkasztelnik)
- Patient details loaded using ajax (@mkasztelnik)
- Don't show run segmentation button when segmentation is active (@mkasztelnik)
- Don't show blank option for pipeline mode (@mkasztelnik)
- Patient age inferred value expressions changed to conform with values coming from real data sets (@dharezlak)
- File browsers embedded in the pipeline views sort contents by date descendingly (@dharezlak)

### Deprecated

### Removed

### Fixed
- Output from one pipeline is not taken as different pipeline input (@mkasztelnik)
- Change step status after segmentation is submitted (@mkasztelnik)
- Error when deleting a pipeline which has data files (@jmeizner)
- Set segmentation status to failure when zip cannot be unzipped (@jmeizner)
- Don't create webdav structure when pipeline cannot be created (@mkasztelnik)
- Show error details when pipeline cannot be created (@mkasztelnik)
- Fix proxy expired email title (@mkasztelnik)
- JSON query requesting inferred patient details updated to comply with data set service's new API (@dharezlak)
- Don't show run button when manual pipeline and proxy is not valid (@mkasztelnik)
- Update computation status after computation is started (@mkasztelnik)
- Extract computations_helper GitLab host name to an env variable (@Nuanda)

### Security

## 0.6.1

## Fixed
- Fix segmentation status update after WebDav computation finished (@mkasztelnik)

## 0.6.0

### Added
- rack-attack bans are logged to `log/rack-attack.log` (@mkasztelnik)
- Show user email in admin users index view (@mkasztelnik)
- Pipeline step script generation uses ERB templates (@mkasztelnik)
- Blood flow computation is self-contained - Ansys files are downloaded from git
  repository (@mkasztelnik)
- Gitlab integration services (list branches/tags and download specific file) (@amber7b)
- Comparison of image files in pipeline comparison view (@amber7b)
- Fetch computation slurm start script from Gitlab (@mkasztelnik)
- Pipeline comparison view uses OFF viewers to show 3D mesh differences (@dharezlak)
- Enabled selection of rimrock computation version (@jmeizner, @mkasztelnik)
- Brakeman security errors check is executed by Gitlab CI (@mkasztelnik)
- Data sets API reference added to the Help section as a separate entry (@dharezlak)
- Use action cable (web sockets) to refresh computation (@mkasztelnik)
- Computation stores information about selected tag/branch and revision (@mkasztelnik)
- Pipelines comparison shows sources diff link to GitLab (@Nuanda)

### Changed
- Upgrade to ruby 2.4.1 (@mkasztelnik)
- Upgrade dependencies (@mkasztelnik)
- Upgrade to rails 5.1.2 (@mkasztelnik)
- Update rubocop to 0.49.1 (@mkasztelnik)
- Move `Webdav::Client` into `app/models` to avoid auto loading problems (@mkasztelnik)
- OFF viewer's height in pipeline's compare mode takes half of the available width (@dharezlak)
- Patient case_number is checked for unsafe characters (@Nuanda)

### Deprecated

### Removed

### Fixed
- Patient left menu focus when showing patient pipeline computation (@mkasztelnik)
- Avoid n+1 queries in patient view (@mkasztelnik)
- Disable turbolinks in links to cloud view (turbolinks does not work well with GWT) (@mkasztelnik)
- Fix random failing test connected with html escaping user name in generated emails (@mkasztelnik)
- Fix content type mismatch for file stage out (@mkasztelnik)
- Turn on `files` integration tests (@mkasztelnik)
- Fix missing tooltip messages for queued computation state (@mkasztelnik)
- Preventing WebDAV folder creation for patients with incorrect case_number (@Nuanda)

### Security

## 0.5.0

### Added
- Pipelines have own DataFiles which represent produced results (@Nuanda)
- Pipelines comparison view which present differences between files of two Pipelines (@Nuanda)
- Segmentation output is unzipped into pipeline directory (@amber7b, @mkasztelnik)
- Store in FileStore heart model computation PNG results (@mkasztelnik).
- Integration tests (tag "files") are run by GitlabCI (@mkasztelnik)

### Changed
- File browser template for multiple embed mode created (@dharezlak)
- WebDAV synchronisation takes care for pipeline-related and patient input files (@Nuanda)
- Computations are executed in the pipeline scope (@mkasztelnik)
- Move FileStore configuration into one place (@mkasztelnik)
- Make patient `case_number` factory field unique (@mkasztelnik)
- Redirect user back to previous page after proxy is regenerated successfully (@mkasztelnik)
- Prefix is removed from segmentation outputs (@mkasztelnik)
- Show compare two pipelines button only when there is more than on pipeline (@mkasztelnik)

### Deprecated

### Removed
- DataFile#handle removed since it is not going to be used anymore (@Nuanda)

### Fixed
- Policy management API handles paths with escaped characters well and limits path scope to a single service (@dharezlak)
- Move and copy policy API calls handle well resources with escaped characters (@dharezlak)
- Copy and move destinations for policy management API treated as pretty paths for proper processing (@dharezlak)
- JS resources required for the OFF viewer are loaded in the file browser direct embed mode (@dharezlak)
- Resource pretty path decodes and encodes values according to URI restrictions (@dharezlak)
- Local path exclusion validation query fixed (@ddharezlak)
- Proxy warning is shown only for active Rimrock computations (@mkasztelnik)
- Correct computation tooltip text on pipelines list (@mkasztelnik)
- When removing policies via API access method existence check is scoped to a given service (@dharezlak)
- Set Rimrock computation job id to nil while restarting computation (@mkasztelnik)
- Show missing patient outputs on pipeline diff view (@mkasztelnik)
- Path processing fixed for policy move/copy operations invoked via API (@dharezlak)
- Set correct order for pipelines computations (@mkasztelnik)

### Security

## 0.4.4

### Changed
- JWT token parameter name changed to access_token for the data sets subpage request URL (@dharezlak)

## 0.4.3

### Fixed
- JWT token passed as a URL query parameter for the data sets subpage (@dharezlak)

## 0.4.2

### Changed
- JWT token structure description updated (information about `sub` record)
  in documentation (@mkasztelnik)

## 0.4.1

### Changed
- `sub` changed from integer into string (which is required by specification) (@mkasztelnik)

## 0.4.0

### Added
- Basic rack-attack configuration (@mkasztelnik)
- Patient pipelines (@mkasztelnik)
- Patient/Pipeline file store structure is created while creating/destroying
  patient/pipeline (@mkasztelnik)
- Segmentation patient case pipeline step (@tbartynski)
- User id was added into JWT token using `sub` key (@mkasztelnik)

### Changed
- Update rubocop into 0.47.1, fix new discovered offenses (@mkasztelnik)
- JWT token expiration time extended to 6 hours (@mkasztelnik)
- Change zeroclipboard into clipboard.js because support for flash is dropped (@mkasztelnik)
- Factories fields which should be unique use unique Faker methods (@mkasztelnik)
- Simplify Webdav operations for FileStore and OwnCloud (@mkasztelnik)

### Deprecated

### Removed
- PLGrid left menu removed since we are not showing any item there (@mkasztelnik)
- PLGrid patient data synchronizer removed. FileStore is the only supported backend (@mkasztelnik)

### Fixed
- Left menu can be scrolled when high is small (@mkasztelnik)
- Policy API filters policies according to the service identified by the passed id (@dharezlak)
- A 404 error code is returned instead of the 500 code when copying/moving policy
  for a non-existent source policy (@dharezlak)
- All user groups assignments are removed while user is deleted from the system (@mkasztelnik)

### Security

## 0.3.4

### Changed
- Default Patient Case File Synchronizer changed into WebDav (@mkasztelnik)

## 0.3.3

### Fixed
- Data sets page url can be overwritten with an environment property (@dharezlak)


## 0.3.2

### Fixed

- Fixed pushing tag into production from different branch than master (@mkasztelnik)


## 0.3.1

### Fixed

- Policy API filters policies according to the service identified by the passed id (@dharezlak)


## 0.3.0

### Added
- PLGrid proxy details shown in the profile view, warning shown when proxy is
  outdated while active computations are present (@mkasztelnik)
- Support for running specs with JS support (@mkasztelnik)
- When a computation finishes the patient view is automatically reloaded in order
  to show the user the latest files produced by the computation (@Nuanda)
- OD Heart model is now incorporated in the patient case pipeline (@Nuanda)
- Show alert when unable to update patient files or run computations
  because PLGrid proxy is outdated (@mkasztelnik)
- User with active computations is notified (via email) while proxy expired (@mkasztelnik)
- Users management view redesigned, added possibility to remove user by admin (@mkasztelnik)
- Set plgrid login in OpenId request while regenerating proxy certificate (@mkasztelnik)
- Long living JWT tokens can be generated using internal API (@mkasztelnik)
- Resource paths support wildcard characters through UI and API (@dharezlak)
- User can download patient case computation stdout and stderr (@mkasztelnik)
- Data sets view from an external server was integrated as an iframe (@dharezlak)

### Changed
- Make jwt pem path configurable though system variable (@mkasztelnik)
- Externalize JWT token generation from user into separate class (@mkasztelnik)
- Make PDP URI and access method case insensitive (@mkasztelnik)
- Improve service URL form placeholder (@mkasztelnik)
- Externalize PLGrid grant id into configuration file (@mkasztelnik)
- Rename `User.with_active_computations` into `User.with_submitted_computations` (@mkasztelnik)
- Corrected SMTP config to include Auth support (@jmeizner)
- Updated PDP and Services documentation (@jmeizner)
- Update rails into 5.0.2 and other dependencies (@mkasztelnik)
- Make Computation a base class for more specialized classes (@tomek.bartynski)
- Introduced WebdavComputation and RimrockComputation that inherit from Computation class (@tomek.bartynski)
- Patient Case pipeline is now hardcoded in Patient model (@tomek.bartynski)
- Implemented classes that run Blood Flow Simulation and Heart Model Computation pipeline steps (@tomek.bartynski)

### Deprecated

### Removed

### Fixed
- Correct default pundit permission denied message is returned when no custom message is defined (@mkasztelnik)
- Missing toastr Javascript map file added (@mkasztelnik)
- Show add group member and group management help only to group group owner (@mkasztelnik)
- Unify cloud resources view with other views (surrounding white box added) (@mkasztelnik)
- Fix path parsing when alias service name is used in PDP request (@mkasztelnik)
- PLGrid profile view visible only for connected accounts (@mkasztelnik)
- PDP - wildcard at the beginning and end of resource path should not be default (@mkasztelnik)

### Security


## 0.2.0

### Added
- Application version and revision in layout footer (@mkasztelnik)
- Pundit authorized error messages for groups and services (@mkasztelnik)
- Notifications are using the JS toastr library for fancier popups (@dharezlak)
- The file store component uses portal's notification system to report errors (@dharezlak)
- Service owner can manage local policies through UI (@mkasztelnik)
- Unique user name composed with full name and email (@mkasztelnik)
- Embed atmosphere UI into cloud resources section (@nowakowski)

### Changed
- Redirect status set to 302 instead of 404 (when record not found), 401 (when
  user does not have permission to perform action) to avoid ugly "You are being
  redirected" page (@mkasztelnik)
- PDP denies everything when user is not approved (@mkasztelnik)
- Add/remove group members redesigned (@mkasztelnik)
- Update rubocop and remove new offenses (@mkasztelnik)
- Update project dependencies (@mkasztelnik)
- Update rubocop to 0.46.0, remove new discovered offences (@mkasztelnik)
- Update to rails 5.0.1 (@mkasztelnik)

### Deprecated

### Removed

### Fixed
- Service factory that used to randomly produce invalid objects (@tomek.bartynski)
- Edit/destroy group buttons visible only for group owners (@mkasztelnik)
- Administration side menu item displayed only if it is not empty (@tomek.bartynski)
- Corresponding resource entities are removed when policy API called with
  only a `path` param (@dharezlak)

### Security


## 0.1.0

### Added
- Basic project structure (@mkasztelnik, @dharezlak)
- Use [gentelalla](https://github.com/puikinsh/gentelella) theme (@dharezlak, @mkasztelnik)
- Integration with PLGrid openId (@mkasztelnik)
- Accepting new users by supervisor (@dharezlak)
- Policy Decision Point (PDP) REST API (@mkasztelnik)
- JWT Devise login strategy (@mkasztelnik)
- JWT configuration (@tomek.bartynski)
- Resource and permission management (@dharezlak)
- Patient case POC (@Nuanda)
- Sentry integration (@mkasztelnik)
- Get user gravatar (@mkasztelnik)
- Store PLGrid proxy in DB while logging in using PLGrid openId (@mkasztelnik)
- JWT token expiry set to 1 hour (@tomek.bartynski)
- Help pages for REST API (@mkasztelnik)
- Custom error pages (@mkasztelnik)
- Group hierarchies performance tests (@tomek.bartynski)
- Push patient case files into PLGrid using PLGData (@Nuanda)
- Use Rimrock for PLGrid job submission (@mkasztelnik)
- Approve user account after PLGrid login (@mkasztelnik)
- Asynchronous email sending (@mkasztelnik)
- Notify supervisors after new user registered (@mkasztelnik)
- Find resources using regular expressions (@dharezlak)
- Introduce service (@mkasztelnik)
- WebDav file browser (@dharezlak)
- REST interface for local resource management (@dharezlak)
- User profile page (@mkasztelnik)
- Project description (@amber7b, @mkasztelnik, @dharezlak)
- Sent confirmation email after user account is approved (@mkasztelnik)
- Setup continuous delivery (@tomek.bartynski)
- Setup rubocop (@tomek.bartynski)
- Service ownership (@Nuanda)
- Delegate user credentials in service resource management REST API (@mkasztelnik)
- Service management UI (@Nuanda, @mkasztelnik)
- Group management UI (@mkasztelnik)
- Show service token on show view (@mkasztelnik)
- Deploy to production when tag is pushed into remote git repository (@tomek.bartynski)
- Group hierarchies management UI (@mkasztelnik)
- Add new registered user into default groups (@mkasztelnik)
- Resource management REST API documentation (@dharezlak)
- Service aliases (@jmeizner)
- Issue and merge request templates (@mkasztelnik)
- Rake task for generating sample data for development purposes (@tomek.bartynski)
- Users can set Access Methods for new and existing Services (@Nuanda)
- There are global Access Methods which work for all Services (@Nuanda)
- Bullet gem warns about database queries performance problems (@tomek.bartynski)
- Omnipotent admin (@Nuanda)
- Global resource access policies management UI (@mkasztelnik)
- Additional attribute with policy proxy URL is passed to the file store browser (@dharezlak)
- Provide help panels for resource actions (@nowakowski)
- Hint regarding resource paths in global policies tab (@tomek.bartynski)
- Support path component in service uri (@tomek.bartynski)

### Changed
- Upgrade to Rails 5 (@mkasztelnik, @Nuanda)
- Left menu refactoring - not it is server side rendered (@mkasztelnik)
- Simplify login form pages using `simple_form` wrapper (@mkasztelnik)
- Resource separation into `global` and `local` (@dharezlak)
- Unify UIs for all CRUD views (@mkasztelnik)
- WebDav browser JS files obtained from a dedicated CDN (@dharezlak)
- Delete service ownership when user or service is destroyed (@mkasztelnik)
- Service views refactoring - separation for global/local policies management (@mkasztelnik, @Nuanda)
- Rewrite migrations to avoid using ActiveRecord (@amber7b)
- Increase fade out time for flash messages into 10 seconds (@mkasztelnik)
- Go to new user session path after logout (@mkasztelnik)
- Got to new user session path after logout (@mkasztelnik)
- Added a spec checking for correct removal of only policies specified by the API request parameter (@dharezlak)
- File store view uses a common layout (@dharezlak)
- Service uri must not end with a slash (@tomek.bartynski)
- Resource path must start with a slash (@tomek.bartynski)
- Removed path unification in Resource model (@tomek.bartynski)
- Update to sidekiq 4.2.2 and remove unused anymore sinatra dependency (@mkasztelnik)
- Administrator is able to see all registered services (@mkasztelnik)
- Fixed path field in a form for Resource (@tomek.bartynski)

### Deprecated

### Removed
- Remove webdav specific access methods from seeds (@mkasztelnik)

### Fixed
- Improve service URI validation (@Nuanda)
- Fix extra spaces in markdown code blocks (@mkasztelnik)
- Disable turbolinks on WebDav browser view to make GWT work (@mkasztelnik)
- Fix group validation - at last one group owner is needed (@mkasztelnik)
- Policies do not forbid access for access methods which they do not define (@Nuanda)
- Make icheck work with turbolinks (@mkasztelnik)
- Make zero clipboard work with turbolinks (@mkasztelnik)
- Don't allow to create group without group owner (@mkasztelnik)
- Show notice information to the user after new account created that account needs to
  be approved by supervisor (@mkasztelnik)
- Show `new` view instead of `edit` while creating new group and validation failed (@mkasztelnik)
- Remove n+1 query for service ownership in Services#index view (@Nuanda)
- Made it possible to navigate to Service#show with a click if a service had no name (@Nuanda)
- Content passed to the file store JS browser sanitized to prevent XSS attacks (@dharezlak)
- Turbolinks disabled directly on the Files link (@dharezlak)
- PDP returns 403 when `uri` or `access_method` query params are missing (@mkasztelnik)
- Fix missing translations on service list and service show views (@mkasztelnik, @Nuanda)
- Fix n+1 queries problems in service and group sections (@mkasztelnik)
- Check service policy only once on global policies view (@mkasztelnik)
- More advance validation for service `uri` overridden (@jmeizner)
- Policy management API documentation corrected (@dharezlak)
- Fix duplicates and missing part of `Service#show` (@jmeizner)
- Policy API uses a service reference when querying for access methods (@dharezlak)

### Security<|MERGE_RESOLUTION|>--- conflicted
+++ resolved
@@ -17,12 +17,10 @@
 ### Removed
 
 ### Fixed
-<<<<<<< HEAD
-- Uploading input files via WebDAV triggers computation run (@Nuanda)
-=======
 - ExclusivelyOwnedGroups incorrect positive removed (@Nuanda)
 - Updated truncated_off_mesh regular expression to recognize new segmentation output (@Nuanda)
 - STDOUT and STDERR files reset to nil for a re-run computation (@Nuanda)
+- Uploading input files via WebDAV triggers computation run (@Nuanda)
 
 ### Security
 
@@ -38,7 +36,6 @@
 
 ### Fixed
 - Seg output shortening rule fix to deal with both success and failure outputs (@Nuanda)
->>>>>>> d83803c9
 
 ### Security
 
