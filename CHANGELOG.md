--- conflicted
+++ resolved
@@ -33,11 +33,8 @@
 - JS resources required for the OFF viewer are loaded in the file browser direct embed mode (@dharezlak)
 - Resource pretty path decodes and encodes values according to URI restrictions (@dharezlak)
 - Local path exclusion validation query fixed (@ddharezlak)
-<<<<<<< HEAD
 - Proxy warning is shown only for active Rimrock computations (@mkasztelnik)
-=======
 - Correct computation tooltip text on pipelines list (@mkasztelnik)
->>>>>>> abe800d0
 
 ### Security
 
