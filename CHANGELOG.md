# Change Log
All notable changes to this project will be documented in this file.

The format is based on [Keep a Changelog](http://keepachangelog.com/)
and this project adheres to [Semantic Versioning](http://semver.org/).

Please view this file on the master branch, on stable branches it's out of date.

## [Unreleased]

### Added
- Show started rimrock computation source link (@mkasztelnik)
- Parameter extraction pipeline step (@amber7b)
- Automatic and manual pipeline execution mode (@mkasztelnik)
- Pipeline flows (pipeline with different steps) (@jmeizner)
<<<<<<< HEAD
- Patient details are fetched from the external data set service and shown in the patient page (@dharezlak)
=======
- Configure redis based cache (@mkasztelnik)
- Add cache for repositories tags and versions (@mkasztelnik)
- Manual gitlab-ci push master to production step (@mkasztelnik)
>>>>>>> c6d6d662

### Changed
- Segmentation run mode can be configured using yaml or ENV variable (@mkasztelnik)
- Default segmentation run mode changed into 3 (@mkasztelnik)
- Patient.case_number now used as patient ID in HTTP requests (@amber7b)

### Deprecated

### Removed

### Fixed
- Output from one pipeline is not taken as different pipeline input (@mkasztelnik)
- Change step status after segmentation is submitted (@mkasztelnik)

### Security

## 0.6.1

## Fixed
- Fix segmentation status update after WebDav computation finished (@mkasztelnik)

## 0.6.0

### Added
- rack-attack bans are logged to `log/rack-attack.log` (@mkasztelnik)
- Show user email in admin users index view (@mkasztelnik)
- Pipeline step script generation uses ERB templates (@mkasztelnik)
- Blood flow computation is self-contained - Ansys files are downloaded from git
  repository (@mkasztelnik)
- Gitlab integration services (list branches/tags and download specific file) (@amber7b)
- Comparison of image files in pipeline comparison view (@amber7b)
- Fetch computation slurm start script from Gitlab (@mkasztelnik)
- Pipeline comparison view uses OFF viewers to show 3D mesh differences (@dharezlak)
- Enabled selection of rimrock computation version (@jmeizner, @mkasztelnik)
- Brakeman security errors check is executed by Gitlab CI (@mkasztelnik)
- Data sets API reference added to the Help section as a separate entry (@dharezlak)
- Use action cable (web sockets) to refresh computation (@mkasztelnik)
- Computation stores information about selected tag/branch and revision (@mkasztelnik)
- Pipelines comparison shows sources diff link to GitLab (@Nuanda)

### Changed
- Upgrade to ruby 2.4.1 (@mkasztelnik)
- Upgrade dependencies (@mkasztelnik)
- Upgrade to rails 5.1.2 (@mkasztelnik)
- Update rubocop to 0.49.1 (@mkasztelnik)
- Move `Webdav::Client` into `app/models` to avoid auto loading problems (@mkasztelnik)
- OFF viewer's height in pipeline's compare mode takes half of the available width (@dharezlak)
- Patient case_number is checked for unsafe characters (@Nuanda)

### Deprecated

### Removed

### Fixed
- Patient left menu focus when showing patient pipeline computation (@mkasztelnik)
- Avoid n+1 queries in patient view (@mkasztelnik)
- Disable turbolinks in links to cloud view (turbolinks does not work well with GWT) (@mkasztelnik)
- Fix random failing test connected with html escaping user name in generated emails (@mkasztelnik)
- Fix content type mismatch for file stage out (@mkasztelnik)
- Turn on `files` integration tests (@mkasztelnik)
- Fix missing tooltip messages for queued computation state (@mkasztelnik)
- Preventing WebDAV folder creation for patients with incorrect case_number (@Nuanda)

### Security

## 0.5.0

### Added
- Pipelines have own DataFiles which represent produced results (@Nuanda)
- Pipelines comparison view which present differences between files of two Pipelines (@Nuanda)
- Segmentation output is unzipped into pipeline directory (@amber7b, @mkasztelnik)
- Store in FileStore heart model computation PNG results (@mkasztelnik).
- Integration tests (tag "files") are run by GitlabCI (@mkasztelnik)

### Changed
- File browser template for multiple embed mode created (@dharezlak)
- WebDAV synchronisation takes care for pipeline-related and patient input files (@Nuanda)
- Computations are executed in the pipeline scope (@mkasztelnik)
- Move FileStore configuration into one place (@mkasztelnik)
- Make patient `case_number` factory field unique (@mkasztelnik)
- Redirect user back to previous page after proxy is regenerated successfully (@mkasztelnik)
- Prefix is removed from segmentation outputs (@mkasztelnik)
- Show compare two pipelines button only when there is more than on pipeline (@mkasztelnik)

### Deprecated

### Removed
- DataFile#handle removed since it is not going to be used anymore (@Nuanda)

### Fixed
- Policy management API handles paths with escaped characters well and limits path scope to a single service (@dharezlak)
- Move and copy policy API calls handle well resources with escaped characters (@dharezlak)
- Copy and move destinations for policy management API treated as pretty paths for proper processing (@dharezlak)
- JS resources required for the OFF viewer are loaded in the file browser direct embed mode (@dharezlak)
- Resource pretty path decodes and encodes values according to URI restrictions (@dharezlak)
- Local path exclusion validation query fixed (@ddharezlak)
- Proxy warning is shown only for active Rimrock computations (@mkasztelnik)
- Correct computation tooltip text on pipelines list (@mkasztelnik)
- When removing policies via API access method existence check is scoped to a given service (@dharezlak)
- Set Rimrock computation job id to nil while restarting computation (@mkasztelnik)
- Show missing patient outputs on pipeline diff view (@mkasztelnik)
- Path processing fixed for policy move/copy operations invoked via API (@dharezlak)
- Set correct order for pipelines computations (@mkasztelnik)

### Security

## 0.4.4

### Changed
- JWT token parameter name changed to access_token for the data sets subpage request URL (@dharezlak)

## 0.4.3

### Fixed
- JWT token passed as a URL query parameter for the data sets subpage (@dharezlak)

## 0.4.2

### Changed
- JWT token structure description updated (information about `sub` record)
  in documentation (@mkasztelnik)

## 0.4.1

### Changed
- `sub` changed from integer into string (which is required by specification) (@mkasztelnik)

## 0.4.0

### Added
- Basic rack-attack configuration (@mkasztelnik)
- Patient pipelines (@mkasztelnik)
- Patient/Pipeline file store structure is created while creating/destroying
  patient/pipeline (@mkasztelnik)
- Segmentation patient case pipeline step (@tbartynski)
- User id was added into JWT token using `sub` key (@mkasztelnik)

### Changed
- Update rubocop into 0.47.1, fix new discovered offenses (@mkasztelnik)
- JWT token expiration time extended to 6 hours (@mkasztelnik)
- Change zeroclipboard into clipboard.js because support for flash is dropped (@mkasztelnik)
- Factories fields which should be unique use unique Faker methods (@mkasztelnik)
- Simplify Webdav operations for FileStore and OwnCloud (@mkasztelnik)

### Deprecated

### Removed
- PLGrid left menu removed since we are not showing any item there (@mkasztelnik)
- PLGrid patient data synchronizer removed. FileStore is the only supported backend (@mkasztelnik)

### Fixed
- Left menu can be scrolled when high is small (@mkasztelnik)
- Policy API filters policies according to the service identified by the passed id (@dharezlak)
- A 404 error code is returned instead of the 500 code when copying/moving policy
  for a non-existent source policy (@dharezlak)
- All user groups assignments are removed while user is deleted from the system (@mkasztelnik)

### Security

## 0.3.4

### Changed
- Default Patient Case File Synchronizer changed into WebDav (@mkasztelnik)

## 0.3.3

### Fixed
- Data sets page url can be overwritten with an environment property (@dharezlak)


## 0.3.2

### Fixed

- Fixed pushing tag into production from different branch than master (@mkasztelnik)


## 0.3.1

### Fixed

- Policy API filters policies according to the service identified by the passed id (@dharezlak)


## 0.3.0

### Added
- PLGrid proxy details shown in the profile view, warning shown when proxy is
  outdated while active computations are present (@mkasztelnik)
- Support for running specs with JS support (@mkasztelnik)
- When a computation finishes the patient view is automatically reloaded in order
  to show the user the latest files produced by the computation (@Nuanda)
- OD Heart model is now incorporated in the patient case pipeline (@Nuanda)
- Show alert when unable to update patient files or run computations
  because PLGrid proxy is outdated (@mkasztelnik)
- User with active computations is notified (via email) while proxy expired (@mkasztelnik)
- Users management view redesigned, added possibility to remove user by admin (@mkasztelnik)
- Set plgrid login in OpenId request while regenerating proxy certificate (@mkasztelnik)
- Long living JWT tokens can be generated using internal API (@mkasztelnik)
- Resource paths support wildcard characters through UI and API (@dharezlak)
- User can download patient case computation stdout and stderr (@mkasztelnik)
- Data sets view from an external server was integrated as an iframe (@dharezlak)

### Changed
- Make jwt pem path configurable though system variable (@mkasztelnik)
- Externalize JWT token generation from user into separate class (@mkasztelnik)
- Make PDP URI and access method case insensitive (@mkasztelnik)
- Improve service URL form placeholder (@mkasztelnik)
- Externalize PLGrid grant id into configuration file (@mkasztelnik)
- Rename `User.with_active_computations` into `User.with_submitted_computations` (@mkasztelnik)
- Corrected SMTP config to include Auth support (@jmeizner)
- Updated PDP and Services documentation (@jmeizner)
- Update rails into 5.0.2 and other dependencies (@mkasztelnik)
- Make Computation a base class for more specialized classes (@tomek.bartynski)
- Introduced WebdavComputation and RimrockComputation that inherit from Computation class (@tomek.bartynski)
- Patient Case pipeline is now hardcoded in Patient model (@tomek.bartynski)
- Implemented classes that run Blood Flow Simulation and Heart Model Computation pipeline steps (@tomek.bartynski)

### Deprecated

### Removed

### Fixed
- Correct default pundit permission denied message is returned when no custom message is defined (@mkasztelnik)
- Missing toastr Javascript map file added (@mkasztelnik)
- Show add group member and group management help only to group group owner (@mkasztelnik)
- Unify cloud resources view with other views (surrounding white box added) (@mkasztelnik)
- Fix path parsing when alias service name is used in PDP request (@mkasztelnik)
- PLGrid profile view visible only for connected accounts (@mkasztelnik)
- PDP - wildcard at the beginning and end of resource path should not be default (@mkasztelnik)

### Security


## 0.2.0

### Added
- Application version and revision in layout footer (@mkasztelnik)
- Pundit authorized error messages for groups and services (@mkasztelnik)
- Notifications are using the JS toastr library for fancier popups (@dharezlak)
- The file store component uses portal's notification system to report errors (@dharezlak)
- Service owner can manage local policies through UI (@mkasztelnik)
- Unique user name composed with full name and email (@mkasztelnik)
- Embed atmosphere UI into cloud resources section (@nowakowski)

### Changed
- Redirect status set to 302 instead of 404 (when record not found), 401 (when
  user does not have permission to perform action) to avoid ugly "You are being
  redirected" page (@mkasztelnik)
- PDP denies everything when user is not approved (@mkasztelnik)
- Add/remove group members redesigned (@mkasztelnik)
- Update rubocop and remove new offenses (@mkasztelnik)
- Update project dependencies (@mkasztelnik)
- Update rubocop to 0.46.0, remove new discovered offences (@mkasztelnik)
- Update to rails 5.0.1 (@mkasztelnik)

### Deprecated

### Removed

### Fixed
- Service factory that used to randomly produce invalid objects (@tomek.bartynski)
- Edit/destroy group buttons visible only for group owners (@mkasztelnik)
- Administration side menu item displayed only if it is not empty (@tomek.bartynski)
- Corresponding resource entities are removed when policy API called with
  only a `path` param (@dharezlak)

### Security


## 0.1.0

### Added
- Basic project structure (@mkasztelnik, @dharezlak)
- Use [gentelalla](https://github.com/puikinsh/gentelella) theme (@dharezlak, @mkasztelnik)
- Integration with PLGrid openId (@mkasztelnik)
- Accepting new users by supervisor (@dharezlak)
- Policy Decision Point (PDP) REST API (@mkasztelnik)
- JWT Devise login strategy (@mkasztelnik)
- JWT configuration (@tomek.bartynski)
- Resource and permission management (@dharezlak)
- Patient case POC (@Nuanda)
- Sentry integration (@mkasztelnik)
- Get user gravatar (@mkasztelnik)
- Store PLGrid proxy in DB while logging in using PLGrid openId (@mkasztelnik)
- JWT token expiry set to 1 hour (@tomek.bartynski)
- Help pages for REST API (@mkasztelnik)
- Custom error pages (@mkasztelnik)
- Group hierarchies performance tests (@tomek.bartynski)
- Push patient case files into PLGrid using PLGData (@Nuanda)
- Use Rimrock for PLGrid job submission (@mkasztelnik)
- Approve user account after PLGrid login (@mkasztelnik)
- Asynchronous email sending (@mkasztelnik)
- Notify supervisors after new user registered (@mkasztelnik)
- Find resources using regular expressions (@dharezlak)
- Introduce service (@mkasztelnik)
- WebDav file browser (@dharezlak)
- REST interface for local resource management (@dharezlak)
- User profile page (@mkasztelnik)
- Project description (@amber7b, @mkasztelnik, @dharezlak)
- Sent confirmation email after user account is approved (@mkasztelnik)
- Setup continuous delivery (@tomek.bartynski)
- Setup rubocop (@tomek.bartynski)
- Service ownership (@Nuanda)
- Delegate user credentials in service resource management REST API (@mkasztelnik)
- Service management UI (@Nuanda, @mkasztelnik)
- Group management UI (@mkasztelnik)
- Show service token on show view (@mkasztelnik)
- Deploy to production when tag is pushed into remote git repository (@tomek.bartynski)
- Group hierarchies management UI (@mkasztelnik)
- Add new registered user into default groups (@mkasztelnik)
- Resource management REST API documentation (@dharezlak)
- Service aliases (@jmeizner)
- Issue and merge request templates (@mkasztelnik)
- Rake task for generating sample data for development purposes (@tomek.bartynski)
- Users can set Access Methods for new and existing Services (@Nuanda)
- There are global Access Methods which work for all Services (@Nuanda)
- Bullet gem warns about database queries performance problems (@tomek.bartynski)
- Omnipotent admin (@Nuanda)
- Global resource access policies management UI (@mkasztelnik)
- Additional attribute with policy proxy URL is passed to the file store browser (@dharezlak)
- Provide help panels for resource actions (@nowakowski)
- Hint regarding resource paths in global policies tab (@tomek.bartynski)
- Support path component in service uri (@tomek.bartynski)

### Changed
- Upgrade to Rails 5 (@mkasztelnik, @Nuanda)
- Left menu refactoring - not it is server side rendered (@mkasztelnik)
- Simplify login form pages using `simple_form` wrapper (@mkasztelnik)
- Resource separation into `global` and `local` (@dharezlak)
- Unify UIs for all CRUD views (@mkasztelnik)
- WebDav browser JS files obtained from a dedicated CDN (@dharezlak)
- Delete service ownership when user or service is destroyed (@mkasztelnik)
- Service views refactoring - separation for global/local policies management (@mkasztelnik, @Nuanda)
- Rewrite migrations to avoid using ActiveRecord (@amber7b)
- Increase fade out time for flash messages into 10 seconds (@mkasztelnik)
- Go to new user session path after logout (@mkasztelnik)
- Got to new user session path after logout (@mkasztelnik)
- Added a spec checking for correct removal of only policies specified by the API request parameter (@dharezlak)
- File store view uses a common layout (@dharezlak)
- Service uri must not end with a slash (@tomek.bartynski)
- Resource path must start with a slash (@tomek.bartynski)
- Removed path unification in Resource model (@tomek.bartynski)
- Update to sidekiq 4.2.2 and remove unused anymore sinatra dependency (@mkasztelnik)
- Administrator is able to see all registered services (@mkasztelnik)
- Fixed path field in a form for Resource (@tomek.bartynski)

### Deprecated

### Removed
- Remove webdav specific access methods from seeds (@mkasztelnik)

### Fixed
- Improve service URI validation (@Nuanda)
- Fix extra spaces in markdown code blocks (@mkasztelnik)
- Disable turbolinks on WebDav browser view to make GWT work (@mkasztelnik)
- Fix group validation - at last one group owner is needed (@mkasztelnik)
- Policies do not forbid access for access methods which they do not define (@Nuanda)
- Make icheck work with turbolinks (@mkasztelnik)
- Make zero clipboard work with turbolinks (@mkasztelnik)
- Don't allow to create group without group owner (@mkasztelnik)
- Show notice information to the user after new account created that account needs to
  be approved by supervisor (@mkasztelnik)
- Show `new` view instead of `edit` while creating new group and validation failed (@mkasztelnik)
- Remove n+1 query for service ownership in Services#index view (@Nuanda)
- Made it possible to navigate to Service#show with a click if a service had no name (@Nuanda)
- Content passed to the file store JS browser sanitized to prevent XSS attacks (@dharezlak)
- Turbolinks disabled directly on the Files link (@dharezlak)
- PDP returns 403 when `uri` or `access_method` query params are missing (@mkasztelnik)
- Fix missing translations on service list and service show views (@mkasztelnik, @Nuanda)
- Fix n+1 queries problems in service and group sections (@mkasztelnik)
- Check service policy only once on global policies view (@mkasztelnik)
- More advance validation for service `uri` overridden (@jmeizner)
- Policy management API documentation corrected (@dharezlak)
- Fix duplicates and missing part of `Service#show` (@jmeizner)
- Policy API uses a service reference when querying for access methods (@dharezlak)

### Security<|MERGE_RESOLUTION|>--- conflicted
+++ resolved
@@ -13,13 +13,10 @@
 - Parameter extraction pipeline step (@amber7b)
 - Automatic and manual pipeline execution mode (@mkasztelnik)
 - Pipeline flows (pipeline with different steps) (@jmeizner)
-<<<<<<< HEAD
-- Patient details are fetched from the external data set service and shown in the patient page (@dharezlak)
-=======
 - Configure redis based cache (@mkasztelnik)
 - Add cache for repositories tags and versions (@mkasztelnik)
 - Manual gitlab-ci push master to production step (@mkasztelnik)
->>>>>>> c6d6d662
+- Patient details are fetched from the external data set service and shown in the patient page (@dharezlak)
 
 ### Changed
 - Segmentation run mode can be configured using yaml or ENV variable (@mkasztelnik)
