--- conflicted
+++ resolved
@@ -30,11 +30,8 @@
 - New patient case widget to reflect new developments in pipelining (@Nuanda)
 - Flow model class which stores information about pipeline flow steps (@mkasztelnik)
 - Switch from PhantomJS into Chrome headless (@mkasztelnik)
-<<<<<<< HEAD
 - Add escaping in the documentation pdp curl example (@mkasztelnik)
-=======
 - Unique while fetching resources in pdp (@mkasztelnik)
->>>>>>> 209a5fa8
 
 ### Deprecated
 
