# Change Log
All notable changes to this project will be documented in this file.

The format is based on [Keep a Changelog](http://keepachangelog.com/)
and this project adheres to [Semantic Versioning](http://semver.org/).

Please view this file on the master branch, on stable branches it's out of date.

## Unreleased

### Added
<<<<<<< HEAD
- All active user computation are aborted when user is deleted (@mkasztelnik)
=======
- Pipelines API (@Nuanda)
- New provenance data file type (@mkasztelnik)
- Data file synchronization API (@mkasztelnik)
>>>>>>> f5527c6c

### Changed

### Deprecated

### Removed

### Fixed

### Security

## 0.12.0

### Added
- Pipelines API (@Nuanda)
- New provenance data file type (@mkasztelnik)
- Add FileStore IP to rake attack safelist (@mkasztelnik)

### Changed
- `pressure_drops` file pattern extension changed to `dat` (@mkasztelnik)
- JWT expiration time is now the same as for other envs (@mkasztelnik)
- JWT expiration time can be configured using ENV variable (@mkasztelnik)
- `stage_in` adds commented line when file cannot be found (@mkasztelnik)
- Update to ruby 2.5.3 (@mkasztelnik)
- Update to rails 5.2.1 (@mkasztelnik)
- Replaced ERB-based templating with a Liquid-based system (@Nuanda, @mkasztelnik)

### Deprecated

### Removed

### Fixed
- Seg output shortening rule fix to deal with both success and failure outputs (@Nuanda)
- ExclusivelyOwnedGroups incorrect positive removed (@Nuanda)
- Updated truncated_off_mesh regular expression to recognize new segmentation output (@Nuanda)
- STDOUT and STDERR files reset to nil for a re-run computation (@Nuanda)
- Uploading input files via WebDAV triggers computation run (@Nuanda)
- `Pipelines::StartRunnable` starts only configured computations (@mkasztelnik)

### Security

## 0.11.0

### Added
- Patients API (@mkasztelnik)
- Accepting `file.zip` as a correct input for segmentation (@Nuanda)
- Extended clinical details section with a multi-entry widget (@Nuanda)

### Changed
- Exclude process-\* tags from the EurValve CI (@jmeizner)
- Segmentation output files have shorter names (@Nuanda)

### Deprecated

### Removed

### Fixed
- Fixed GitLab integration spec (@Nuanda)
- Missing clinical data for some patients (@Nuanda)

### Security

## 0.10.0

### Added
- User can select segmentation run mode before start (@mkasztelnik)
- Possibility to configure custom Ansys licenses for pipeline computation (@mkasztelnik)
- `pipeline_identifier` `case_number` and `token` computation script helpers (@mkasztelnik)

### Changed
- Use Gitlab review procedure instead of labels (@mkasztelnik)
- `stage_in` returns error code when unable to download FileStore file (@mkasztelnik)
- Set JWT token expiration time to 24h (@mkasztelnik)

### Deprecated

### Removed
- Computation script repositories removed from `eurvalve.yml`, step repository
  configuration used instead (@mkasztelnik)

### Fixed
- Fix unused pipeline title missing (@mkasztelnik)

### Security

## 0.9.1

### Security
- Upgrade Sprockets gem to avoid CVE-2018-3760 vulnerability (@mkasztelnik)

## 0.9.0

### Added
- Added AVD/MVD ratio to patients' statistics (@Nuanda)
- Profile link for left avatar picture and user name (@mkasztelnik)
- Colors for patient tile connected with last pipeline status (@mkasztelnik)
- Instruction how to remove concrete IP from rack-attack fail2ban list (@mkasztelnik)
- User cannot be removed or blocked when she/he owns exclusively group (@mkasztelnik)
- Button to minimize left menu is visible always (@mkasztelnik)
- Dedicated information about deleted pipeline owner (@mkasztelnik)

### Changed
- Reintegration of segmentation service using File Store in place of OwnCloud (@jmeizner)
- Remove `brakeman` from `Gemfile` and use latest version while executing
  `gitab-ci` checks (@mkasztelnik)
- Trigger segmentation start after whole input file is uploaded (@mkasztelnik)

### Deprecated

### Removed
- Remove `faker` gem and replace it with `factory_bot` sequences (@mkasztelnik)

### Fixed
- Patients' statistics work correctly when turbolink-loaded (@Nuanda)
- Fix `GITLAB_HOST` markup formatting in `README.md` (@mkasztelnik)

### Security

## 0.8.0

### Added
- Reload pipeline step status on patient view (@mkasztelnik)
- Reload segmentation status after it is started (@mkasztelnik)
- Proper handling for rimrock computation start failure (@mkasztelnik)
- Execution time updated each second for active computation (@mkasztelnik)
- Pipeline specific input (@mkasztelnik)
- Patient clinical details now includes patient's state (preop/postop) (@Nuanda)
- New statistics about the current state of EurValve's prospective cohort (@Nuanda)

### Changed
- Labels for pipelines list view improved (@mkasztelnik)
- Segmentation temp file is removed from local disc after it is transferred into
  segmentation Philips service (@mkasztelnik)
- Use stages instead of types in Gitlab CI yml (@mkasztelnik)
- Upgrade to rubocop 0.51.0 (@mkasztelnik)
- Use addressable gem to parse URLs (@mkasztelnik)
- Upgraded rails into 5.1.4 and other gems into latest supported versions (@mkasztelnik)
- Change `factory_girl` into `factory_bot` (@mkasztelnik)
- Use preconfigured docker image for builds (@mkasztelnik)
- Extracted DataSets::Client from Patients::Details for reusability (@Nuanda)
- Lock redis version into 3.x (@mkasztelnik)
- New patient case widget to reflect new developments in pipelining (@Nuanda)
- Flow model class which stores information about pipeline flow steps (@mkasztelnik)
- Switch from PhantomJS into Chrome headless (@mkasztelnik)
- Add escaping in the documentation pdp curl example (@mkasztelnik)
- Unique while fetching resources in pdp (@mkasztelnik)
- Change comparison `show` method to `index` (@mkasztelnik)
- Pipeline steps definition refactored and generalized (@mkasztelnik)
- Change defaults for data sets (@mkasztelnik)
- Change the default root path to patients index (@Nuanda)
- Renamed `not_used_flow` into `unused_steps` (@mkasztelnik)

### Deprecated

### Removed

### Fixed
- Remove n+1 query when updating computation status (@mkasztelnik)
- Sidebar's hamburger button is operational properly toggling the left menu (@dharezlak)
- Fix patient web socket unsubscribe (@mkasztelnik)
- Patient and pipeline creation silent failures (@jmeizner)

### Security

## 0.7.0

### Added
- Show started rimrock computation source link (@mkasztelnik)
- Parameter extraction pipeline step (@amber7b)
- Automatic and manual pipeline execution mode (@mkasztelnik)
- Pipeline flows (pipeline with different steps) (@jmeizner)
- Configure redis based cache (@mkasztelnik)
- Add cache for repositories tags and versions (@mkasztelnik)
- Manual gitlab-ci push master to production step (@mkasztelnik)
- Patient details are fetched from the external data set service and shown in the patient page (@dharezlak)
- Possibility to configure automatic pipeline steps during pipeline creation (@mkasztelnik)
- Wrench automatic pipeline step icon when configuration is needed (@mkasztelnik)
- Add extra pipeline steps for CFD, ROM, 0D, PV visualization and uncertainty analysis (@amber7b)
- Computation update interval can be configured using ENV variable (@mkasztelnik)
- Add loading indicator when reloading current pipeline step (@mkasztelnik)
- Show manual pipeline steps during pipeline creation (@mkasztelnik)
- External data set service is called to fetch patient's inferred details (@dharezlak)
- Additional mocked pipelines and pipelines steps (@mkasztelnik)
- Show pipeline details (flow and owner) (@Nuanda)
- Design new pipeline disabled button (@mkasztelnik)
- Links to 4 EurValve datasets query interfaces (@mkasztelnik)
- Add possibility to configure data sets site path though ENV variable (@mkasztelnik)
- Add link to segmentation status output directory (@mkasztelnik)
- Show computation error message (@mkasztelnik)
- Gitlab endpoint can be configured using ENV variable (@mkasztelnik)
- Gitlab clone url can be configured though ENV variable (@mkasztelnik)
- Add `clone_repo(repo)` script generator helper (@mkasztelnik)

### Changed
- Segmentation run mode can be configured using yaml or ENV variable (@mkasztelnik)
- Default segmentation run mode changed into 3 (@mkasztelnik)
- Patient.case_number now used as patient ID in HTTP requests (@amber7b)
- Computation update interval changed into 30 seconds (@mkasztelnik)
- Load patient details only when needed (@mkasztelnik)
- Patient's case number is now easily available in the script generator (@dharezlak)
- Fetch patient details timeout set to 2 seconds (@mkasztelnik)
- Patient details loaded using ajax (@mkasztelnik)
- Don't show run segmentation button when segmentation is active (@mkasztelnik)
- Don't show blank option for pipeline mode (@mkasztelnik)
- Patient age inferred value expressions changed to conform with values coming from real data sets (@dharezlak)
- File browsers embedded in the pipeline views sort contents by date descendingly (@dharezlak)

### Deprecated

### Removed

### Fixed
- Output from one pipeline is not taken as different pipeline input (@mkasztelnik)
- Change step status after segmentation is submitted (@mkasztelnik)
- Error when deleting a pipeline which has data files (@jmeizner)
- Set segmentation status to failure when zip cannot be unzipped (@jmeizner)
- Don't create webdav structure when pipeline cannot be created (@mkasztelnik)
- Show error details when pipeline cannot be created (@mkasztelnik)
- Fix proxy expired email title (@mkasztelnik)
- JSON query requesting inferred patient details updated to comply with data set service's new API (@dharezlak)
- Don't show run button when manual pipeline and proxy is not valid (@mkasztelnik)
- Update computation status after computation is started (@mkasztelnik)
- Extract computations_helper GitLab host name to an env variable (@Nuanda)

### Security

## 0.6.1

## Fixed
- Fix segmentation status update after WebDav computation finished (@mkasztelnik)

## 0.6.0

### Added
- rack-attack bans are logged to `log/rack-attack.log` (@mkasztelnik)
- Show user email in admin users index view (@mkasztelnik)
- Pipeline step script generation uses ERB templates (@mkasztelnik)
- Blood flow computation is self-contained - Ansys files are downloaded from git
  repository (@mkasztelnik)
- Gitlab integration services (list branches/tags and download specific file) (@amber7b)
- Comparison of image files in pipeline comparison view (@amber7b)
- Fetch computation slurm start script from Gitlab (@mkasztelnik)
- Pipeline comparison view uses OFF viewers to show 3D mesh differences (@dharezlak)
- Enabled selection of rimrock computation version (@jmeizner, @mkasztelnik)
- Brakeman security errors check is executed by Gitlab CI (@mkasztelnik)
- Data sets API reference added to the Help section as a separate entry (@dharezlak)
- Use action cable (web sockets) to refresh computation (@mkasztelnik)
- Computation stores information about selected tag/branch and revision (@mkasztelnik)
- Pipelines comparison shows sources diff link to GitLab (@Nuanda)

### Changed
- Upgrade to ruby 2.4.1 (@mkasztelnik)
- Upgrade dependencies (@mkasztelnik)
- Upgrade to rails 5.1.2 (@mkasztelnik)
- Update rubocop to 0.49.1 (@mkasztelnik)
- Move `Webdav::Client` into `app/models` to avoid auto loading problems (@mkasztelnik)
- OFF viewer's height in pipeline's compare mode takes half of the available width (@dharezlak)
- Patient case_number is checked for unsafe characters (@Nuanda)

### Deprecated

### Removed

### Fixed
- Patient left menu focus when showing patient pipeline computation (@mkasztelnik)
- Avoid n+1 queries in patient view (@mkasztelnik)
- Disable turbolinks in links to cloud view (turbolinks does not work well with GWT) (@mkasztelnik)
- Fix random failing test connected with html escaping user name in generated emails (@mkasztelnik)
- Fix content type mismatch for file stage out (@mkasztelnik)
- Turn on `files` integration tests (@mkasztelnik)
- Fix missing tooltip messages for queued computation state (@mkasztelnik)
- Preventing WebDAV folder creation for patients with incorrect case_number (@Nuanda)

### Security

## 0.5.0

### Added
- Pipelines have own DataFiles which represent produced results (@Nuanda)
- Pipelines comparison view which present differences between files of two Pipelines (@Nuanda)
- Segmentation output is unzipped into pipeline directory (@amber7b, @mkasztelnik)
- Store in FileStore heart model computation PNG results (@mkasztelnik).
- Integration tests (tag "files") are run by GitlabCI (@mkasztelnik)

### Changed
- File browser template for multiple embed mode created (@dharezlak)
- WebDAV synchronisation takes care for pipeline-related and patient input files (@Nuanda)
- Computations are executed in the pipeline scope (@mkasztelnik)
- Move FileStore configuration into one place (@mkasztelnik)
- Make patient `case_number` factory field unique (@mkasztelnik)
- Redirect user back to previous page after proxy is regenerated successfully (@mkasztelnik)
- Prefix is removed from segmentation outputs (@mkasztelnik)
- Show compare two pipelines button only when there is more than on pipeline (@mkasztelnik)

### Deprecated

### Removed
- DataFile#handle removed since it is not going to be used anymore (@Nuanda)

### Fixed
- Policy management API handles paths with escaped characters well and limits path scope to a single service (@dharezlak)
- Move and copy policy API calls handle well resources with escaped characters (@dharezlak)
- Copy and move destinations for policy management API treated as pretty paths for proper processing (@dharezlak)
- JS resources required for the OFF viewer are loaded in the file browser direct embed mode (@dharezlak)
- Resource pretty path decodes and encodes values according to URI restrictions (@dharezlak)
- Local path exclusion validation query fixed (@ddharezlak)
- Proxy warning is shown only for active Rimrock computations (@mkasztelnik)
- Correct computation tooltip text on pipelines list (@mkasztelnik)
- When removing policies via API access method existence check is scoped to a given service (@dharezlak)
- Set Rimrock computation job id to nil while restarting computation (@mkasztelnik)
- Show missing patient outputs on pipeline diff view (@mkasztelnik)
- Path processing fixed for policy move/copy operations invoked via API (@dharezlak)
- Set correct order for pipelines computations (@mkasztelnik)

### Security

## 0.4.4

### Changed
- JWT token parameter name changed to access_token for the data sets subpage request URL (@dharezlak)

## 0.4.3

### Fixed
- JWT token passed as a URL query parameter for the data sets subpage (@dharezlak)

## 0.4.2

### Changed
- JWT token structure description updated (information about `sub` record)
  in documentation (@mkasztelnik)

## 0.4.1

### Changed
- `sub` changed from integer into string (which is required by specification) (@mkasztelnik)

## 0.4.0

### Added
- Basic rack-attack configuration (@mkasztelnik)
- Patient pipelines (@mkasztelnik)
- Patient/Pipeline file store structure is created while creating/destroying
  patient/pipeline (@mkasztelnik)
- Segmentation patient case pipeline step (@tbartynski)
- User id was added into JWT token using `sub` key (@mkasztelnik)

### Changed
- Update rubocop into 0.47.1, fix new discovered offenses (@mkasztelnik)
- JWT token expiration time extended to 6 hours (@mkasztelnik)
- Change zeroclipboard into clipboard.js because support for flash is dropped (@mkasztelnik)
- Factories fields which should be unique use unique Faker methods (@mkasztelnik)
- Simplify Webdav operations for FileStore and OwnCloud (@mkasztelnik)

### Deprecated

### Removed
- PLGrid left menu removed since we are not showing any item there (@mkasztelnik)
- PLGrid patient data synchronizer removed. FileStore is the only supported backend (@mkasztelnik)

### Fixed
- Left menu can be scrolled when high is small (@mkasztelnik)
- Policy API filters policies according to the service identified by the passed id (@dharezlak)
- A 404 error code is returned instead of the 500 code when copying/moving policy
  for a non-existent source policy (@dharezlak)
- All user groups assignments are removed while user is deleted from the system (@mkasztelnik)

### Security

## 0.3.4

### Changed
- Default Patient Case File Synchronizer changed into WebDav (@mkasztelnik)

## 0.3.3

### Fixed
- Data sets page url can be overwritten with an environment property (@dharezlak)


## 0.3.2

### Fixed

- Fixed pushing tag into production from different branch than master (@mkasztelnik)


## 0.3.1

### Fixed

- Policy API filters policies according to the service identified by the passed id (@dharezlak)


## 0.3.0

### Added
- PLGrid proxy details shown in the profile view, warning shown when proxy is
  outdated while active computations are present (@mkasztelnik)
- Support for running specs with JS support (@mkasztelnik)
- When a computation finishes the patient view is automatically reloaded in order
  to show the user the latest files produced by the computation (@Nuanda)
- OD Heart model is now incorporated in the patient case pipeline (@Nuanda)
- Show alert when unable to update patient files or run computations
  because PLGrid proxy is outdated (@mkasztelnik)
- User with active computations is notified (via email) while proxy expired (@mkasztelnik)
- Users management view redesigned, added possibility to remove user by admin (@mkasztelnik)
- Set plgrid login in OpenId request while regenerating proxy certificate (@mkasztelnik)
- Long living JWT tokens can be generated using internal API (@mkasztelnik)
- Resource paths support wildcard characters through UI and API (@dharezlak)
- User can download patient case computation stdout and stderr (@mkasztelnik)
- Data sets view from an external server was integrated as an iframe (@dharezlak)

### Changed
- Make jwt pem path configurable though system variable (@mkasztelnik)
- Externalize JWT token generation from user into separate class (@mkasztelnik)
- Make PDP URI and access method case insensitive (@mkasztelnik)
- Improve service URL form placeholder (@mkasztelnik)
- Externalize PLGrid grant id into configuration file (@mkasztelnik)
- Rename `User.with_active_computations` into `User.with_submitted_computations` (@mkasztelnik)
- Corrected SMTP config to include Auth support (@jmeizner)
- Updated PDP and Services documentation (@jmeizner)
- Update rails into 5.0.2 and other dependencies (@mkasztelnik)
- Make Computation a base class for more specialized classes (@tomek.bartynski)
- Introduced WebdavComputation and RimrockComputation that inherit from Computation class (@tomek.bartynski)
- Patient Case pipeline is now hardcoded in Patient model (@tomek.bartynski)
- Implemented classes that run Blood Flow Simulation and Heart Model Computation pipeline steps (@tomek.bartynski)

### Deprecated

### Removed

### Fixed
- Correct default pundit permission denied message is returned when no custom message is defined (@mkasztelnik)
- Missing toastr Javascript map file added (@mkasztelnik)
- Show add group member and group management help only to group group owner (@mkasztelnik)
- Unify cloud resources view with other views (surrounding white box added) (@mkasztelnik)
- Fix path parsing when alias service name is used in PDP request (@mkasztelnik)
- PLGrid profile view visible only for connected accounts (@mkasztelnik)
- PDP - wildcard at the beginning and end of resource path should not be default (@mkasztelnik)

### Security


## 0.2.0

### Added
- Application version and revision in layout footer (@mkasztelnik)
- Pundit authorized error messages for groups and services (@mkasztelnik)
- Notifications are using the JS toastr library for fancier popups (@dharezlak)
- The file store component uses portal's notification system to report errors (@dharezlak)
- Service owner can manage local policies through UI (@mkasztelnik)
- Unique user name composed with full name and email (@mkasztelnik)
- Embed atmosphere UI into cloud resources section (@nowakowski)

### Changed
- Redirect status set to 302 instead of 404 (when record not found), 401 (when
  user does not have permission to perform action) to avoid ugly "You are being
  redirected" page (@mkasztelnik)
- PDP denies everything when user is not approved (@mkasztelnik)
- Add/remove group members redesigned (@mkasztelnik)
- Update rubocop and remove new offenses (@mkasztelnik)
- Update project dependencies (@mkasztelnik)
- Update rubocop to 0.46.0, remove new discovered offences (@mkasztelnik)
- Update to rails 5.0.1 (@mkasztelnik)

### Deprecated

### Removed

### Fixed
- Service factory that used to randomly produce invalid objects (@tomek.bartynski)
- Edit/destroy group buttons visible only for group owners (@mkasztelnik)
- Administration side menu item displayed only if it is not empty (@tomek.bartynski)
- Corresponding resource entities are removed when policy API called with
  only a `path` param (@dharezlak)

### Security


## 0.1.0

### Added
- Basic project structure (@mkasztelnik, @dharezlak)
- Use [gentelalla](https://github.com/puikinsh/gentelella) theme (@dharezlak, @mkasztelnik)
- Integration with PLGrid openId (@mkasztelnik)
- Accepting new users by supervisor (@dharezlak)
- Policy Decision Point (PDP) REST API (@mkasztelnik)
- JWT Devise login strategy (@mkasztelnik)
- JWT configuration (@tomek.bartynski)
- Resource and permission management (@dharezlak)
- Patient case POC (@Nuanda)
- Sentry integration (@mkasztelnik)
- Get user gravatar (@mkasztelnik)
- Store PLGrid proxy in DB while logging in using PLGrid openId (@mkasztelnik)
- JWT token expiry set to 1 hour (@tomek.bartynski)
- Help pages for REST API (@mkasztelnik)
- Custom error pages (@mkasztelnik)
- Group hierarchies performance tests (@tomek.bartynski)
- Push patient case files into PLGrid using PLGData (@Nuanda)
- Use Rimrock for PLGrid job submission (@mkasztelnik)
- Approve user account after PLGrid login (@mkasztelnik)
- Asynchronous email sending (@mkasztelnik)
- Notify supervisors after new user registered (@mkasztelnik)
- Find resources using regular expressions (@dharezlak)
- Introduce service (@mkasztelnik)
- WebDav file browser (@dharezlak)
- REST interface for local resource management (@dharezlak)
- User profile page (@mkasztelnik)
- Project description (@amber7b, @mkasztelnik, @dharezlak)
- Sent confirmation email after user account is approved (@mkasztelnik)
- Setup continuous delivery (@tomek.bartynski)
- Setup rubocop (@tomek.bartynski)
- Service ownership (@Nuanda)
- Delegate user credentials in service resource management REST API (@mkasztelnik)
- Service management UI (@Nuanda, @mkasztelnik)
- Group management UI (@mkasztelnik)
- Show service token on show view (@mkasztelnik)
- Deploy to production when tag is pushed into remote git repository (@tomek.bartynski)
- Group hierarchies management UI (@mkasztelnik)
- Add new registered user into default groups (@mkasztelnik)
- Resource management REST API documentation (@dharezlak)
- Service aliases (@jmeizner)
- Issue and merge request templates (@mkasztelnik)
- Rake task for generating sample data for development purposes (@tomek.bartynski)
- Users can set Access Methods for new and existing Services (@Nuanda)
- There are global Access Methods which work for all Services (@Nuanda)
- Bullet gem warns about database queries performance problems (@tomek.bartynski)
- Omnipotent admin (@Nuanda)
- Global resource access policies management UI (@mkasztelnik)
- Additional attribute with policy proxy URL is passed to the file store browser (@dharezlak)
- Provide help panels for resource actions (@nowakowski)
- Hint regarding resource paths in global policies tab (@tomek.bartynski)
- Support path component in service uri (@tomek.bartynski)

### Changed
- Upgrade to Rails 5 (@mkasztelnik, @Nuanda)
- Left menu refactoring - not it is server side rendered (@mkasztelnik)
- Simplify login form pages using `simple_form` wrapper (@mkasztelnik)
- Resource separation into `global` and `local` (@dharezlak)
- Unify UIs for all CRUD views (@mkasztelnik)
- WebDav browser JS files obtained from a dedicated CDN (@dharezlak)
- Delete service ownership when user or service is destroyed (@mkasztelnik)
- Service views refactoring - separation for global/local policies management (@mkasztelnik, @Nuanda)
- Rewrite migrations to avoid using ActiveRecord (@amber7b)
- Increase fade out time for flash messages into 10 seconds (@mkasztelnik)
- Go to new user session path after logout (@mkasztelnik)
- Got to new user session path after logout (@mkasztelnik)
- Added a spec checking for correct removal of only policies specified by the API request parameter (@dharezlak)
- File store view uses a common layout (@dharezlak)
- Service uri must not end with a slash (@tomek.bartynski)
- Resource path must start with a slash (@tomek.bartynski)
- Removed path unification in Resource model (@tomek.bartynski)
- Update to sidekiq 4.2.2 and remove unused anymore sinatra dependency (@mkasztelnik)
- Administrator is able to see all registered services (@mkasztelnik)
- Fixed path field in a form for Resource (@tomek.bartynski)

### Deprecated

### Removed
- Remove webdav specific access methods from seeds (@mkasztelnik)

### Fixed
- Improve service URI validation (@Nuanda)
- Fix extra spaces in markdown code blocks (@mkasztelnik)
- Disable turbolinks on WebDav browser view to make GWT work (@mkasztelnik)
- Fix group validation - at last one group owner is needed (@mkasztelnik)
- Policies do not forbid access for access methods which they do not define (@Nuanda)
- Make icheck work with turbolinks (@mkasztelnik)
- Make zero clipboard work with turbolinks (@mkasztelnik)
- Don't allow to create group without group owner (@mkasztelnik)
- Show notice information to the user after new account created that account needs to
  be approved by supervisor (@mkasztelnik)
- Show `new` view instead of `edit` while creating new group and validation failed (@mkasztelnik)
- Remove n+1 query for service ownership in Services#index view (@Nuanda)
- Made it possible to navigate to Service#show with a click if a service had no name (@Nuanda)
- Content passed to the file store JS browser sanitized to prevent XSS attacks (@dharezlak)
- Turbolinks disabled directly on the Files link (@dharezlak)
- PDP returns 403 when `uri` or `access_method` query params are missing (@mkasztelnik)
- Fix missing translations on service list and service show views (@mkasztelnik, @Nuanda)
- Fix n+1 queries problems in service and group sections (@mkasztelnik)
- Check service policy only once on global policies view (@mkasztelnik)
- More advance validation for service `uri` overridden (@jmeizner)
- Policy management API documentation corrected (@dharezlak)
- Fix duplicates and missing part of `Service#show` (@jmeizner)
- Policy API uses a service reference when querying for access methods (@dharezlak)

### Security<|MERGE_RESOLUTION|>--- conflicted
+++ resolved
@@ -9,13 +9,10 @@
 ## Unreleased
 
 ### Added
-<<<<<<< HEAD
 - All active user computation are aborted when user is deleted (@mkasztelnik)
-=======
 - Pipelines API (@Nuanda)
 - New provenance data file type (@mkasztelnik)
 - Data file synchronization API (@mkasztelnik)
->>>>>>> f5527c6c
 
 ### Changed
 
