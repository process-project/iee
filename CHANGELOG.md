# Change Log
All notable changes to this project will be documented in this file.

The format is based on [Keep a Changelog](http://keepachangelog.com/)
and this project adheres to [Semantic Versioning](http://semver.org/).

Please view this file on the master branch, on stable branches it's out of date.

## [Unreleased]
### Added
- Basic project structure (@mkasztelnik, @dharezlak)
- Use [gentelalla](https://github.com/puikinsh/gentelella) theme (@dharezlak, @mkasztelnik)
- Integration with PLGrid openId (@mkasztelnik)
- Accepting new users by supervisor (@dharezlak)
- Policy Decision Point (PDP) REST API (@mkasztelnik)
- JWT Devise login strategy (@mkasztelnik)
- JWT configuration (@tomek.bartynski)
- Resource and permission management (@dharezlak)
- Patient case POC (@Nuanda)
- Sentry integration (@mkasztelnik)
- Get user gravatar (@mkasztelnik)
- Store PLGrid proxy in DB while logging in using PLGrid openId (@mkasztelnik)
- JWT token expiry set to 1 hour (@tomek.bartynski)
- Help pages for REST API (@mkasztelnik)
- Custom error pages (@mkasztelnik)
- Group hierarchies performance tests (@tomek.bartynski)
- Push patient case files into PLGrid using PLGData (@Nuanda)
- Use Rimrock for PLGrid job submission (@mkasztelnik)
- Approve user account after PLGrid login (@mkasztelnik)
- Asynchronous email sending (@mkasztelnik)
- Notify supervisors after new user registered (@mkasztelnik)
- Find resources using regular expressions (@dharezlak)
- Introduce service (@mkasztelnik)
- WebDav file browser (@dharezlak)
- REST interface for local resource management (@dharezlak)
- User profile page (@mkasztelnik)
- Project description (@amber7b, @mkasztelnik, @dharezlak)
- Sent confirmation email after user account is approved (@mkasztelnik)
- Setup continuous delivery (@tomek.bartynski)
- Setup rubocop (@tomek.bartynski)
- Service ownership (@Nuanda)
- Delegate user credentials in service resource management REST API (@mkasztelnik)
- Service management UI (@Nuanda, @mkasztelnik)
- Group management UI (@mkasztelnik)
- Show service token on show view (@mkasztelnik)
- Deploy to production when tag is pushed into remote git repository (@tomek.bartynski)
- Group hierarchies management UI (@mkasztelnik)
- Add new registered user into default groups (@mkasztelnik)
- Resource management REST API documentation (@dharezlak)
- Service aliases (@jmeizner)
- Issue and merge request templates (@mkasztelnik)
- Rake task for generating sample data for development purposes (@tomek.bartynski)
- Users can set Access Methods for new and existing Services (@Nuanda)
- There are global Access Methods which work for all Services (@Nuanda)
- Bullet gem warns about database queries performance problems (@tomek.bartynski)
<<<<<<< HEAD
- Global resource access policies management UI (@mkasztelnik)
=======
- Omnipotent admin (@Nuanda)
>>>>>>> 399165a1

### Changed
- Upgrade to Rails 5 (@mkasztelnik, @Nuanda)
- Left menu refactoring - not it is server side rendered (@mkasztelnik)
- Simplify login form pages using `simple_form` wrapper (@mkasztelnik)
- Resource separation into `global` and `local` (@dharezlak)
- Unify UIs for all CRUD views (@mkasztelnik)
- WebDav browser JS files obtained from a dedicated CDN (@dharezlak)
- Delete service ownership when user or service is destroyed (@mkasztelnik)
- Service views refactoring - separation for global/local policies management (@mkasztelnik, @Nuanda)
- Rewrite migrations to avoid using ActiveRecord (@amber7b)
- Increase fade out time for flash messages into 10 seconds (@mkasztelnik)

### Deprecated

### Removed

### Fixed
- Improved service URI validation (@Nuanda)
- Fix extra spaces in markdown code blocks (@mkasztelnik)
- Disable turbolinks on WebDav browser view to make GWT work (@mkasztelnik)
- Fix group validation - at last one group owner is needed (@mkasztelnik)
- Policies do not forbid access for access methods which they do not define (@Nuanda)
- Make icheck work with turbolinks (@mkasztelnik)
- Make zero clipboard work with turbolinks (@mkasztelnik)
- Don't allow to create group without group owner (@mkasztelnik)
- Show notice information to the user after new account created that account needs to
  be approved by supervisor (@mkasztelnik)
- Show `new` view instead of `edit` while creating new group and validation failed (@mkasztelnik)
- Removed n+1 query for service ownership in Services#index view (@Nuanda)
- Made it possible to navigate to Service#show with a click if a service had no name (@Nuanda)
- Content passed to the file store JS browser sanitized to prevent XSS attacks (@dharezlak)
- Turbolinks disabled directly on the Files link (@dharezlak)
- Fix missing translations on service list and service show views (@mkasztelnik, @Nuanda)

### Security<|MERGE_RESOLUTION|>--- conflicted
+++ resolved
@@ -53,11 +53,8 @@
 - Users can set Access Methods for new and existing Services (@Nuanda)
 - There are global Access Methods which work for all Services (@Nuanda)
 - Bullet gem warns about database queries performance problems (@tomek.bartynski)
-<<<<<<< HEAD
+- Omnipotent admin (@Nuanda)
 - Global resource access policies management UI (@mkasztelnik)
-=======
-- Omnipotent admin (@Nuanda)
->>>>>>> 399165a1
 
 ### Changed
 - Upgrade to Rails 5 (@mkasztelnik, @Nuanda)
