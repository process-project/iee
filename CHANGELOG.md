# Change Log
All notable changes to this project will be documented in this file.

The format is based on [Keep a Changelog](http://keepachangelog.com/)
and this project adheres to [Semantic Versioning](http://semver.org/).

Please view this file on the master branch, on stable branches it's out of date.

## [Unreleased]

### Added
- Reload pipeline step status on patient view (@mkasztelnik)
- Reload segmentation status after it is started (@mkasztelnik)
- Proper handling for rimrock computation start failure (@mkasztelnik)
- Execution time updated each second for active computation (@mkasztelnik)

### Changed
- Labels for pipelines list view improved (@mkasztelnik)
- Segmentation temp file is removed from local disc after it is transferred into
  segmentation Philips service (@mkasztelnik)
- Use stages instead of types in Gitlab CI yml (@mkasztelnik)
- Upgrade to rubocop 0.51.0 (@mkasztelnik)
- Use addressable gem to parse URLs (@mkasztelnik)
- Upgraded rails into 5.1.4 and other gems into latest supported versions (@mkasztelnik)
- Change `factory_girl` into `factory_bot` (@mkasztelnik)
- Use preconfigured docker image for builds (@mkasztelnik)
<<<<<<< HEAD
- Lock redis version into 3.x (@mkasztelnik)
=======
- Extracted DataSets::Client from Patients::Details for reusability (@Nuanda)
>>>>>>> d4a536af

### Deprecated

### Removed

### Fixed
- Remove n+1 query when updating computation status (@mkasztelnik)
- Sidebar's hamburger button is operational properly toggling the left menu (@dharezlak)
- Fix patient web socket unsubscribe (@mkasztelnik)
- Patient and pipeline creation silent failures (@jmeizner)

### Security

## 0.7.0

### Added
- Show started rimrock computation source link (@mkasztelnik)
- Parameter extraction pipeline step (@amber7b)
- Automatic and manual pipeline execution mode (@mkasztelnik)
- Pipeline flows (pipeline with different steps) (@jmeizner)
- Configure redis based cache (@mkasztelnik)
- Add cache for repositories tags and versions (@mkasztelnik)
- Manual gitlab-ci push master to production step (@mkasztelnik)
- Patient details are fetched from the external data set service and shown in the patient page (@dharezlak)
- Possibility to configure automatic pipeline steps during pipeline creation (@mkasztelnik)
- Wrench automatic pipeline step icon when configuration is needed (@mkasztelnik)
- Add extra pipeline steps for CFD, ROM, 0D, PV visualization and uncertainty analysis (@amber7b)
- Computation update interval can be configured using ENV variable (@mkasztelnik)
- Add loading indicator when reloading current pipeline step (@mkasztelnik)
- Show manual pipeline steps during pipeline creation (@mkasztelnik)
- External data set service is called to fetch patient's inferred details (@dharezlak)
- Additional mocked pipelines and pipelines steps (@mkasztelnik)
- Show pipeline details (flow and owner) (@Nuanda)
- Design new pipeline disabled button (@mkasztelnik)
- Links to 4 EurValve datasets query interfaces (@mkasztelnik)
- Add possibility to configure data sets site path though ENV variable (@mkasztelnik)
- Add link to segmentation status output directory (@mkasztelnik)
- Show computation error message (@mkasztelnik)
- Gitlab endpoint can be configured using ENV variable (@mkasztelnik)
- Gitlab clone url can be configured though ENV variable (@mkasztelnik)
- Add `clone_repo(repo)` script generator helper (@mkasztelnik)

### Changed
- Segmentation run mode can be configured using yaml or ENV variable (@mkasztelnik)
- Default segmentation run mode changed into 3 (@mkasztelnik)
- Patient.case_number now used as patient ID in HTTP requests (@amber7b)
- Computation update interval changed into 30 seconds (@mkasztelnik)
- Load patient details only when needed (@mkasztelnik)
- Patient's case number is now easily available in the script generator (@dharezlak)
- Fetch patient details timeout set to 2 seconds (@mkasztelnik)
- Patient details loaded using ajax (@mkasztelnik)
- Don't show run segmentation button when segmentation is active (@mkasztelnik)
- Don't show blank option for pipeline mode (@mkasztelnik)
- Patient age inferred value expressions changed to conform with values coming from real data sets (@dharezlak)
- File browsers embedded in the pipeline views sort contents by date descendingly (@dharezlak)

### Deprecated

### Removed

### Fixed
- Output from one pipeline is not taken as different pipeline input (@mkasztelnik)
- Change step status after segmentation is submitted (@mkasztelnik)
- Error when deleting a pipeline which has data files (@jmeizner)
- Set segmentation status to failure when zip cannot be unzipped (@jmeizner)
- Don't create webdav structure when pipeline cannot be created (@mkasztelnik)
- Show error details when pipeline cannot be created (@mkasztelnik)
- Fix proxy expired email title (@mkasztelnik)
- JSON query requesting inferred patient details updated to comply with data set service's new API (@dharezlak)
- Don't show run button when manual pipeline and proxy is not valid (@mkasztelnik)
- Update computation status after computation is started (@mkasztelnik)
- Extract computations_helper GitLab host name to an env variable (@Nuanda)

### Security

## 0.6.1

## Fixed
- Fix segmentation status update after WebDav computation finished (@mkasztelnik)

## 0.6.0

### Added
- rack-attack bans are logged to `log/rack-attack.log` (@mkasztelnik)
- Show user email in admin users index view (@mkasztelnik)
- Pipeline step script generation uses ERB templates (@mkasztelnik)
- Blood flow computation is self-contained - Ansys files are downloaded from git
  repository (@mkasztelnik)
- Gitlab integration services (list branches/tags and download specific file) (@amber7b)
- Comparison of image files in pipeline comparison view (@amber7b)
- Fetch computation slurm start script from Gitlab (@mkasztelnik)
- Pipeline comparison view uses OFF viewers to show 3D mesh differences (@dharezlak)
- Enabled selection of rimrock computation version (@jmeizner, @mkasztelnik)
- Brakeman security errors check is executed by Gitlab CI (@mkasztelnik)
- Data sets API reference added to the Help section as a separate entry (@dharezlak)
- Use action cable (web sockets) to refresh computation (@mkasztelnik)
- Computation stores information about selected tag/branch and revision (@mkasztelnik)
- Pipelines comparison shows sources diff link to GitLab (@Nuanda)

### Changed
- Upgrade to ruby 2.4.1 (@mkasztelnik)
- Upgrade dependencies (@mkasztelnik)
- Upgrade to rails 5.1.2 (@mkasztelnik)
- Update rubocop to 0.49.1 (@mkasztelnik)
- Move `Webdav::Client` into `app/models` to avoid auto loading problems (@mkasztelnik)
- OFF viewer's height in pipeline's compare mode takes half of the available width (@dharezlak)
- Patient case_number is checked for unsafe characters (@Nuanda)

### Deprecated

### Removed

### Fixed
- Patient left menu focus when showing patient pipeline computation (@mkasztelnik)
- Avoid n+1 queries in patient view (@mkasztelnik)
- Disable turbolinks in links to cloud view (turbolinks does not work well with GWT) (@mkasztelnik)
- Fix random failing test connected with html escaping user name in generated emails (@mkasztelnik)
- Fix content type mismatch for file stage out (@mkasztelnik)
- Turn on `files` integration tests (@mkasztelnik)
- Fix missing tooltip messages for queued computation state (@mkasztelnik)
- Preventing WebDAV folder creation for patients with incorrect case_number (@Nuanda)

### Security

## 0.5.0

### Added
- Pipelines have own DataFiles which represent produced results (@Nuanda)
- Pipelines comparison view which present differences between files of two Pipelines (@Nuanda)
- Segmentation output is unzipped into pipeline directory (@amber7b, @mkasztelnik)
- Store in FileStore heart model computation PNG results (@mkasztelnik).
- Integration tests (tag "files") are run by GitlabCI (@mkasztelnik)

### Changed
- File browser template for multiple embed mode created (@dharezlak)
- WebDAV synchronisation takes care for pipeline-related and patient input files (@Nuanda)
- Computations are executed in the pipeline scope (@mkasztelnik)
- Move FileStore configuration into one place (@mkasztelnik)
- Make patient `case_number` factory field unique (@mkasztelnik)
- Redirect user back to previous page after proxy is regenerated successfully (@mkasztelnik)
- Prefix is removed from segmentation outputs (@mkasztelnik)
- Show compare two pipelines button only when there is more than on pipeline (@mkasztelnik)

### Deprecated

### Removed
- DataFile#handle removed since it is not going to be used anymore (@Nuanda)

### Fixed
- Policy management API handles paths with escaped characters well and limits path scope to a single service (@dharezlak)
- Move and copy policy API calls handle well resources with escaped characters (@dharezlak)
- Copy and move destinations for policy management API treated as pretty paths for proper processing (@dharezlak)
- JS resources required for the OFF viewer are loaded in the file browser direct embed mode (@dharezlak)
- Resource pretty path decodes and encodes values according to URI restrictions (@dharezlak)
- Local path exclusion validation query fixed (@ddharezlak)
- Proxy warning is shown only for active Rimrock computations (@mkasztelnik)
- Correct computation tooltip text on pipelines list (@mkasztelnik)
- When removing policies via API access method existence check is scoped to a given service (@dharezlak)
- Set Rimrock computation job id to nil while restarting computation (@mkasztelnik)
- Show missing patient outputs on pipeline diff view (@mkasztelnik)
- Path processing fixed for policy move/copy operations invoked via API (@dharezlak)
- Set correct order for pipelines computations (@mkasztelnik)

### Security

## 0.4.4

### Changed
- JWT token parameter name changed to access_token for the data sets subpage request URL (@dharezlak)

## 0.4.3

### Fixed
- JWT token passed as a URL query parameter for the data sets subpage (@dharezlak)

## 0.4.2

### Changed
- JWT token structure description updated (information about `sub` record)
  in documentation (@mkasztelnik)

## 0.4.1

### Changed
- `sub` changed from integer into string (which is required by specification) (@mkasztelnik)

## 0.4.0

### Added
- Basic rack-attack configuration (@mkasztelnik)
- Patient pipelines (@mkasztelnik)
- Patient/Pipeline file store structure is created while creating/destroying
  patient/pipeline (@mkasztelnik)
- Segmentation patient case pipeline step (@tbartynski)
- User id was added into JWT token using `sub` key (@mkasztelnik)

### Changed
- Update rubocop into 0.47.1, fix new discovered offenses (@mkasztelnik)
- JWT token expiration time extended to 6 hours (@mkasztelnik)
- Change zeroclipboard into clipboard.js because support for flash is dropped (@mkasztelnik)
- Factories fields which should be unique use unique Faker methods (@mkasztelnik)
- Simplify Webdav operations for FileStore and OwnCloud (@mkasztelnik)

### Deprecated

### Removed
- PLGrid left menu removed since we are not showing any item there (@mkasztelnik)
- PLGrid patient data synchronizer removed. FileStore is the only supported backend (@mkasztelnik)

### Fixed
- Left menu can be scrolled when high is small (@mkasztelnik)
- Policy API filters policies according to the service identified by the passed id (@dharezlak)
- A 404 error code is returned instead of the 500 code when copying/moving policy
  for a non-existent source policy (@dharezlak)
- All user groups assignments are removed while user is deleted from the system (@mkasztelnik)

### Security

## 0.3.4

### Changed
- Default Patient Case File Synchronizer changed into WebDav (@mkasztelnik)

## 0.3.3

### Fixed
- Data sets page url can be overwritten with an environment property (@dharezlak)


## 0.3.2

### Fixed

- Fixed pushing tag into production from different branch than master (@mkasztelnik)


## 0.3.1

### Fixed

- Policy API filters policies according to the service identified by the passed id (@dharezlak)


## 0.3.0

### Added
- PLGrid proxy details shown in the profile view, warning shown when proxy is
  outdated while active computations are present (@mkasztelnik)
- Support for running specs with JS support (@mkasztelnik)
- When a computation finishes the patient view is automatically reloaded in order
  to show the user the latest files produced by the computation (@Nuanda)
- OD Heart model is now incorporated in the patient case pipeline (@Nuanda)
- Show alert when unable to update patient files or run computations
  because PLGrid proxy is outdated (@mkasztelnik)
- User with active computations is notified (via email) while proxy expired (@mkasztelnik)
- Users management view redesigned, added possibility to remove user by admin (@mkasztelnik)
- Set plgrid login in OpenId request while regenerating proxy certificate (@mkasztelnik)
- Long living JWT tokens can be generated using internal API (@mkasztelnik)
- Resource paths support wildcard characters through UI and API (@dharezlak)
- User can download patient case computation stdout and stderr (@mkasztelnik)
- Data sets view from an external server was integrated as an iframe (@dharezlak)

### Changed
- Make jwt pem path configurable though system variable (@mkasztelnik)
- Externalize JWT token generation from user into separate class (@mkasztelnik)
- Make PDP URI and access method case insensitive (@mkasztelnik)
- Improve service URL form placeholder (@mkasztelnik)
- Externalize PLGrid grant id into configuration file (@mkasztelnik)
- Rename `User.with_active_computations` into `User.with_submitted_computations` (@mkasztelnik)
- Corrected SMTP config to include Auth support (@jmeizner)
- Updated PDP and Services documentation (@jmeizner)
- Update rails into 5.0.2 and other dependencies (@mkasztelnik)
- Make Computation a base class for more specialized classes (@tomek.bartynski)
- Introduced WebdavComputation and RimrockComputation that inherit from Computation class (@tomek.bartynski)
- Patient Case pipeline is now hardcoded in Patient model (@tomek.bartynski)
- Implemented classes that run Blood Flow Simulation and Heart Model Computation pipeline steps (@tomek.bartynski)

### Deprecated

### Removed

### Fixed
- Correct default pundit permission denied message is returned when no custom message is defined (@mkasztelnik)
- Missing toastr Javascript map file added (@mkasztelnik)
- Show add group member and group management help only to group group owner (@mkasztelnik)
- Unify cloud resources view with other views (surrounding white box added) (@mkasztelnik)
- Fix path parsing when alias service name is used in PDP request (@mkasztelnik)
- PLGrid profile view visible only for connected accounts (@mkasztelnik)
- PDP - wildcard at the beginning and end of resource path should not be default (@mkasztelnik)

### Security


## 0.2.0

### Added
- Application version and revision in layout footer (@mkasztelnik)
- Pundit authorized error messages for groups and services (@mkasztelnik)
- Notifications are using the JS toastr library for fancier popups (@dharezlak)
- The file store component uses portal's notification system to report errors (@dharezlak)
- Service owner can manage local policies through UI (@mkasztelnik)
- Unique user name composed with full name and email (@mkasztelnik)
- Embed atmosphere UI into cloud resources section (@nowakowski)

### Changed
- Redirect status set to 302 instead of 404 (when record not found), 401 (when
  user does not have permission to perform action) to avoid ugly "You are being
  redirected" page (@mkasztelnik)
- PDP denies everything when user is not approved (@mkasztelnik)
- Add/remove group members redesigned (@mkasztelnik)
- Update rubocop and remove new offenses (@mkasztelnik)
- Update project dependencies (@mkasztelnik)
- Update rubocop to 0.46.0, remove new discovered offences (@mkasztelnik)
- Update to rails 5.0.1 (@mkasztelnik)

### Deprecated

### Removed

### Fixed
- Service factory that used to randomly produce invalid objects (@tomek.bartynski)
- Edit/destroy group buttons visible only for group owners (@mkasztelnik)
- Administration side menu item displayed only if it is not empty (@tomek.bartynski)
- Corresponding resource entities are removed when policy API called with
  only a `path` param (@dharezlak)

### Security


## 0.1.0

### Added
- Basic project structure (@mkasztelnik, @dharezlak)
- Use [gentelalla](https://github.com/puikinsh/gentelella) theme (@dharezlak, @mkasztelnik)
- Integration with PLGrid openId (@mkasztelnik)
- Accepting new users by supervisor (@dharezlak)
- Policy Decision Point (PDP) REST API (@mkasztelnik)
- JWT Devise login strategy (@mkasztelnik)
- JWT configuration (@tomek.bartynski)
- Resource and permission management (@dharezlak)
- Patient case POC (@Nuanda)
- Sentry integration (@mkasztelnik)
- Get user gravatar (@mkasztelnik)
- Store PLGrid proxy in DB while logging in using PLGrid openId (@mkasztelnik)
- JWT token expiry set to 1 hour (@tomek.bartynski)
- Help pages for REST API (@mkasztelnik)
- Custom error pages (@mkasztelnik)
- Group hierarchies performance tests (@tomek.bartynski)
- Push patient case files into PLGrid using PLGData (@Nuanda)
- Use Rimrock for PLGrid job submission (@mkasztelnik)
- Approve user account after PLGrid login (@mkasztelnik)
- Asynchronous email sending (@mkasztelnik)
- Notify supervisors after new user registered (@mkasztelnik)
- Find resources using regular expressions (@dharezlak)
- Introduce service (@mkasztelnik)
- WebDav file browser (@dharezlak)
- REST interface for local resource management (@dharezlak)
- User profile page (@mkasztelnik)
- Project description (@amber7b, @mkasztelnik, @dharezlak)
- Sent confirmation email after user account is approved (@mkasztelnik)
- Setup continuous delivery (@tomek.bartynski)
- Setup rubocop (@tomek.bartynski)
- Service ownership (@Nuanda)
- Delegate user credentials in service resource management REST API (@mkasztelnik)
- Service management UI (@Nuanda, @mkasztelnik)
- Group management UI (@mkasztelnik)
- Show service token on show view (@mkasztelnik)
- Deploy to production when tag is pushed into remote git repository (@tomek.bartynski)
- Group hierarchies management UI (@mkasztelnik)
- Add new registered user into default groups (@mkasztelnik)
- Resource management REST API documentation (@dharezlak)
- Service aliases (@jmeizner)
- Issue and merge request templates (@mkasztelnik)
- Rake task for generating sample data for development purposes (@tomek.bartynski)
- Users can set Access Methods for new and existing Services (@Nuanda)
- There are global Access Methods which work for all Services (@Nuanda)
- Bullet gem warns about database queries performance problems (@tomek.bartynski)
- Omnipotent admin (@Nuanda)
- Global resource access policies management UI (@mkasztelnik)
- Additional attribute with policy proxy URL is passed to the file store browser (@dharezlak)
- Provide help panels for resource actions (@nowakowski)
- Hint regarding resource paths in global policies tab (@tomek.bartynski)
- Support path component in service uri (@tomek.bartynski)

### Changed
- Upgrade to Rails 5 (@mkasztelnik, @Nuanda)
- Left menu refactoring - not it is server side rendered (@mkasztelnik)
- Simplify login form pages using `simple_form` wrapper (@mkasztelnik)
- Resource separation into `global` and `local` (@dharezlak)
- Unify UIs for all CRUD views (@mkasztelnik)
- WebDav browser JS files obtained from a dedicated CDN (@dharezlak)
- Delete service ownership when user or service is destroyed (@mkasztelnik)
- Service views refactoring - separation for global/local policies management (@mkasztelnik, @Nuanda)
- Rewrite migrations to avoid using ActiveRecord (@amber7b)
- Increase fade out time for flash messages into 10 seconds (@mkasztelnik)
- Go to new user session path after logout (@mkasztelnik)
- Got to new user session path after logout (@mkasztelnik)
- Added a spec checking for correct removal of only policies specified by the API request parameter (@dharezlak)
- File store view uses a common layout (@dharezlak)
- Service uri must not end with a slash (@tomek.bartynski)
- Resource path must start with a slash (@tomek.bartynski)
- Removed path unification in Resource model (@tomek.bartynski)
- Update to sidekiq 4.2.2 and remove unused anymore sinatra dependency (@mkasztelnik)
- Administrator is able to see all registered services (@mkasztelnik)
- Fixed path field in a form for Resource (@tomek.bartynski)

### Deprecated

### Removed
- Remove webdav specific access methods from seeds (@mkasztelnik)

### Fixed
- Improve service URI validation (@Nuanda)
- Fix extra spaces in markdown code blocks (@mkasztelnik)
- Disable turbolinks on WebDav browser view to make GWT work (@mkasztelnik)
- Fix group validation - at last one group owner is needed (@mkasztelnik)
- Policies do not forbid access for access methods which they do not define (@Nuanda)
- Make icheck work with turbolinks (@mkasztelnik)
- Make zero clipboard work with turbolinks (@mkasztelnik)
- Don't allow to create group without group owner (@mkasztelnik)
- Show notice information to the user after new account created that account needs to
  be approved by supervisor (@mkasztelnik)
- Show `new` view instead of `edit` while creating new group and validation failed (@mkasztelnik)
- Remove n+1 query for service ownership in Services#index view (@Nuanda)
- Made it possible to navigate to Service#show with a click if a service had no name (@Nuanda)
- Content passed to the file store JS browser sanitized to prevent XSS attacks (@dharezlak)
- Turbolinks disabled directly on the Files link (@dharezlak)
- PDP returns 403 when `uri` or `access_method` query params are missing (@mkasztelnik)
- Fix missing translations on service list and service show views (@mkasztelnik, @Nuanda)
- Fix n+1 queries problems in service and group sections (@mkasztelnik)
- Check service policy only once on global policies view (@mkasztelnik)
- More advance validation for service `uri` overridden (@jmeizner)
- Policy management API documentation corrected (@dharezlak)
- Fix duplicates and missing part of `Service#show` (@jmeizner)
- Policy API uses a service reference when querying for access methods (@dharezlak)

### Security<|MERGE_RESOLUTION|>--- conflicted
+++ resolved
@@ -24,11 +24,8 @@
 - Upgraded rails into 5.1.4 and other gems into latest supported versions (@mkasztelnik)
 - Change `factory_girl` into `factory_bot` (@mkasztelnik)
 - Use preconfigured docker image for builds (@mkasztelnik)
-<<<<<<< HEAD
+- Extracted DataSets::Client from Patients::Details for reusability (@Nuanda)
 - Lock redis version into 3.x (@mkasztelnik)
-=======
-- Extracted DataSets::Client from Patients::Details for reusability (@Nuanda)
->>>>>>> d4a536af
 
 ### Deprecated
 
