--- conflicted
+++ resolved
@@ -11,6 +11,7 @@
 ### Added
 - Patients API (@mkasztelnik)
 - Accepting `file.zip` as a correct input for segmentation (@Nuanda)
+- First version of automatic patient synchronization machinery (@Nuanda)
 
 ### Changed
 
@@ -57,14 +58,10 @@
 - Added AVD/MVD ratio to patients' statistics (@Nuanda)
 - Profile link for left avatar picture and user name (@mkasztelnik)
 - Colors for patient tile connected with last pipeline status (@mkasztelnik)
-<<<<<<< HEAD
-- First version of automatic patient synchronization machinery (@Nuanda)
-=======
 - Instruction how to remove concrete IP from rack-attack fail2ban list (@mkasztelnik)
 - User cannot be removed or blocked when she/he owns exclusively group (@mkasztelnik)
 - Button to minimize left menu is visible always (@mkasztelnik)
 - Dedicated information about deleted pipeline owner (@mkasztelnik)
->>>>>>> 1b81eff4
 
 ### Changed
 - Reintegration of segmentation service using File Store in place of OwnCloud (@jmeizner)
