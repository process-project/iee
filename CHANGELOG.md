# Change Log
All notable changes to this project will be documented in this file.

The format is based on [Keep a Changelog](http://keepachangelog.com/)
and this project adheres to [Semantic Versioning](http://semver.org/).

Please view this file on the master branch, on stable branches it's out of date.

## [Unreleased]

### Added
<<<<<<< HEAD
- User can select segmentation run mode before start (@mkasztelnik)
=======
- Possibility to configure custom Ansys licenses for pipeline computation (@mkasztelnik)
>>>>>>> 6fddbb57

### Changed

### Deprecated

### Removed

### Fixed
- Fix unused pipeline title missing (@mkasztelnik)

### Security

## 0.9.1

### Security
- Upgrade Sprockets gem to avoid CVE-2018-3760 vulnerability (@mkasztelnik)

## 0.9.0

### Added
- Added AVD/MVD ratio to patients' statistics (@Nuanda)
- Profile link for left avatar picture and user name (@mkasztelnik)
- Colors for patient tile connected with last pipeline status (@mkasztelnik)
- Instruction how to remove concrete IP from rack-attack fail2ban list (@mkasztelnik)
- User cannot be removed or blocked when she/he owns exclusively group (@mkasztelnik)
- Button to minimize left menu is visible always (@mkasztelnik)
- Dedicated information about deleted pipeline owner (@mkasztelnik)

### Changed
- Reintegration of segmentation service using File Store in place of OwnCloud (@jmeizner)
- Remove `brakeman` from `Gemfile` and use latest version while executing
  `gitab-ci` checks (@mkasztelnik)
- Trigger segmentation start after whole input file is uploaded (@mkasztelnik)

### Deprecated

### Removed
- Remove `faker` gem and replace it with `factory_bot` sequences (@mkasztelnik)

### Fixed
- Patients' statistics work correctly when turbolink-loaded (@Nuanda)
- Fix `GITLAB_HOST` markup formatting in `README.md` (@mkasztelnik)

### Security

## 0.8.0

### Added
- Reload pipeline step status on patient view (@mkasztelnik)
- Reload segmentation status after it is started (@mkasztelnik)
- Proper handling for rimrock computation start failure (@mkasztelnik)
- Execution time updated each second for active computation (@mkasztelnik)
- Pipeline specific input (@mkasztelnik)
- Patient clinical details now includes patient's state (preop/postop) (@Nuanda)
- New statistics about the current state of EurValve's prospective cohort (@Nuanda)

### Changed
- Labels for pipelines list view improved (@mkasztelnik)
- Segmentation temp file is removed from local disc after it is transferred into
  segmentation Philips service (@mkasztelnik)
- Use stages instead of types in Gitlab CI yml (@mkasztelnik)
- Upgrade to rubocop 0.51.0 (@mkasztelnik)
- Use addressable gem to parse URLs (@mkasztelnik)
- Upgraded rails into 5.1.4 and other gems into latest supported versions (@mkasztelnik)
- Change `factory_girl` into `factory_bot` (@mkasztelnik)
- Use preconfigured docker image for builds (@mkasztelnik)
- Extracted DataSets::Client from Patients::Details for reusability (@Nuanda)
- Lock redis version into 3.x (@mkasztelnik)
- New patient case widget to reflect new developments in pipelining (@Nuanda)
- Flow model class which stores information about pipeline flow steps (@mkasztelnik)
- Switch from PhantomJS into Chrome headless (@mkasztelnik)
- Add escaping in the documentation pdp curl example (@mkasztelnik)
- Unique while fetching resources in pdp (@mkasztelnik)
- Change comparison `show` method to `index` (@mkasztelnik)
- Pipeline steps definition refactored and generalized (@mkasztelnik)
- Change defaults for data sets (@mkasztelnik)
- Change the default root path to patients index (@Nuanda)
- Renamed `not_used_flow` into `unused_steps` (@mkasztelnik)

### Deprecated

### Removed

### Fixed
- Remove n+1 query when updating computation status (@mkasztelnik)
- Sidebar's hamburger button is operational properly toggling the left menu (@dharezlak)
- Fix patient web socket unsubscribe (@mkasztelnik)
- Patient and pipeline creation silent failures (@jmeizner)

### Security

## 0.7.0

### Added
- Show started rimrock computation source link (@mkasztelnik)
- Parameter extraction pipeline step (@amber7b)
- Automatic and manual pipeline execution mode (@mkasztelnik)
- Pipeline flows (pipeline with different steps) (@jmeizner)
- Configure redis based cache (@mkasztelnik)
- Add cache for repositories tags and versions (@mkasztelnik)
- Manual gitlab-ci push master to production step (@mkasztelnik)
- Patient details are fetched from the external data set service and shown in the patient page (@dharezlak)
- Possibility to configure automatic pipeline steps during pipeline creation (@mkasztelnik)
- Wrench automatic pipeline step icon when configuration is needed (@mkasztelnik)
- Add extra pipeline steps for CFD, ROM, 0D, PV visualization and uncertainty analysis (@amber7b)
- Computation update interval can be configured using ENV variable (@mkasztelnik)
- Add loading indicator when reloading current pipeline step (@mkasztelnik)
- Show manual pipeline steps during pipeline creation (@mkasztelnik)
- External data set service is called to fetch patient's inferred details (@dharezlak)
- Additional mocked pipelines and pipelines steps (@mkasztelnik)
- Show pipeline details (flow and owner) (@Nuanda)
- Design new pipeline disabled button (@mkasztelnik)
- Links to 4 EurValve datasets query interfaces (@mkasztelnik)
- Add possibility to configure data sets site path though ENV variable (@mkasztelnik)
- Add link to segmentation status output directory (@mkasztelnik)
- Show computation error message (@mkasztelnik)
- Gitlab endpoint can be configured using ENV variable (@mkasztelnik)
- Gitlab clone url can be configured though ENV variable (@mkasztelnik)
- Add `clone_repo(repo)` script generator helper (@mkasztelnik)

### Changed
- Segmentation run mode can be configured using yaml or ENV variable (@mkasztelnik)
- Default segmentation run mode changed into 3 (@mkasztelnik)
- Patient.case_number now used as patient ID in HTTP requests (@amber7b)
- Computation update interval changed into 30 seconds (@mkasztelnik)
- Load patient details only when needed (@mkasztelnik)
- Patient's case number is now easily available in the script generator (@dharezlak)
- Fetch patient details timeout set to 2 seconds (@mkasztelnik)
- Patient details loaded using ajax (@mkasztelnik)
- Don't show run segmentation button when segmentation is active (@mkasztelnik)
- Don't show blank option for pipeline mode (@mkasztelnik)
- Patient age inferred value expressions changed to conform with values coming from real data sets (@dharezlak)
- File browsers embedded in the pipeline views sort contents by date descendingly (@dharezlak)

### Deprecated

### Removed

### Fixed
- Output from one pipeline is not taken as different pipeline input (@mkasztelnik)
- Change step status after segmentation is submitted (@mkasztelnik)
- Error when deleting a pipeline which has data files (@jmeizner)
- Set segmentation status to failure when zip cannot be unzipped (@jmeizner)
- Don't create webdav structure when pipeline cannot be created (@mkasztelnik)
- Show error details when pipeline cannot be created (@mkasztelnik)
- Fix proxy expired email title (@mkasztelnik)
- JSON query requesting inferred patient details updated to comply with data set service's new API (@dharezlak)
- Don't show run button when manual pipeline and proxy is not valid (@mkasztelnik)
- Update computation status after computation is started (@mkasztelnik)
- Extract computations_helper GitLab host name to an env variable (@Nuanda)

### Security

## 0.6.1

## Fixed
- Fix segmentation status update after WebDav computation finished (@mkasztelnik)

## 0.6.0

### Added
- rack-attack bans are logged to `log/rack-attack.log` (@mkasztelnik)
- Show user email in admin users index view (@mkasztelnik)
- Pipeline step script generation uses ERB templates (@mkasztelnik)
- Blood flow computation is self-contained - Ansys files are downloaded from git
  repository (@mkasztelnik)
- Gitlab integration services (list branches/tags and download specific file) (@amber7b)
- Comparison of image files in pipeline comparison view (@amber7b)
- Fetch computation slurm start script from Gitlab (@mkasztelnik)
- Pipeline comparison view uses OFF viewers to show 3D mesh differences (@dharezlak)
- Enabled selection of rimrock computation version (@jmeizner, @mkasztelnik)
- Brakeman security errors check is executed by Gitlab CI (@mkasztelnik)
- Data sets API reference added to the Help section as a separate entry (@dharezlak)
- Use action cable (web sockets) to refresh computation (@mkasztelnik)
- Computation stores information about selected tag/branch and revision (@mkasztelnik)
- Pipelines comparison shows sources diff link to GitLab (@Nuanda)

### Changed
- Upgrade to ruby 2.4.1 (@mkasztelnik)
- Upgrade dependencies (@mkasztelnik)
- Upgrade to rails 5.1.2 (@mkasztelnik)
- Update rubocop to 0.49.1 (@mkasztelnik)
- Move `Webdav::Client` into `app/models` to avoid auto loading problems (@mkasztelnik)
- OFF viewer's height in pipeline's compare mode takes half of the available width (@dharezlak)
- Patient case_number is checked for unsafe characters (@Nuanda)

### Deprecated

### Removed

### Fixed
- Patient left menu focus when showing patient pipeline computation (@mkasztelnik)
- Avoid n+1 queries in patient view (@mkasztelnik)
- Disable turbolinks in links to cloud view (turbolinks does not work well with GWT) (@mkasztelnik)
- Fix random failing test connected with html escaping user name in generated emails (@mkasztelnik)
- Fix content type mismatch for file stage out (@mkasztelnik)
- Turn on `files` integration tests (@mkasztelnik)
- Fix missing tooltip messages for queued computation state (@mkasztelnik)
- Preventing WebDAV folder creation for patients with incorrect case_number (@Nuanda)

### Security

## 0.5.0

### Added
- Pipelines have own DataFiles which represent produced results (@Nuanda)
- Pipelines comparison view which present differences between files of two Pipelines (@Nuanda)
- Segmentation output is unzipped into pipeline directory (@amber7b, @mkasztelnik)
- Store in FileStore heart model computation PNG results (@mkasztelnik).
- Integration tests (tag "files") are run by GitlabCI (@mkasztelnik)

### Changed
- File browser template for multiple embed mode created (@dharezlak)
- WebDAV synchronisation takes care for pipeline-related and patient input files (@Nuanda)
- Computations are executed in the pipeline scope (@mkasztelnik)
- Move FileStore configuration into one place (@mkasztelnik)
- Make patient `case_number` factory field unique (@mkasztelnik)
- Redirect user back to previous page after proxy is regenerated successfully (@mkasztelnik)
- Prefix is removed from segmentation outputs (@mkasztelnik)
- Show compare two pipelines button only when there is more than on pipeline (@mkasztelnik)

### Deprecated

### Removed
- DataFile#handle removed since it is not going to be used anymore (@Nuanda)

### Fixed
- Policy management API handles paths with escaped characters well and limits path scope to a single service (@dharezlak)
- Move and copy policy API calls handle well resources with escaped characters (@dharezlak)
- Copy and move destinations for policy management API treated as pretty paths for proper processing (@dharezlak)
- JS resources required for the OFF viewer are loaded in the file browser direct embed mode (@dharezlak)
- Resource pretty path decodes and encodes values according to URI restrictions (@dharezlak)
- Local path exclusion validation query fixed (@ddharezlak)
- Proxy warning is shown only for active Rimrock computations (@mkasztelnik)
- Correct computation tooltip text on pipelines list (@mkasztelnik)
- When removing policies via API access method existence check is scoped to a given service (@dharezlak)
- Set Rimrock computation job id to nil while restarting computation (@mkasztelnik)
- Show missing patient outputs on pipeline diff view (@mkasztelnik)
- Path processing fixed for policy move/copy operations invoked via API (@dharezlak)
- Set correct order for pipelines computations (@mkasztelnik)

### Security

## 0.4.4

### Changed
- JWT token parameter name changed to access_token for the data sets subpage request URL (@dharezlak)

## 0.4.3

### Fixed
- JWT token passed as a URL query parameter for the data sets subpage (@dharezlak)

## 0.4.2

### Changed
- JWT token structure description updated (information about `sub` record)
  in documentation (@mkasztelnik)

## 0.4.1

### Changed
- `sub` changed from integer into string (which is required by specification) (@mkasztelnik)

## 0.4.0

### Added
- Basic rack-attack configuration (@mkasztelnik)
- Patient pipelines (@mkasztelnik)
- Patient/Pipeline file store structure is created while creating/destroying
  patient/pipeline (@mkasztelnik)
- Segmentation patient case pipeline step (@tbartynski)
- User id was added into JWT token using `sub` key (@mkasztelnik)

### Changed
- Update rubocop into 0.47.1, fix new discovered offenses (@mkasztelnik)
- JWT token expiration time extended to 6 hours (@mkasztelnik)
- Change zeroclipboard into clipboard.js because support for flash is dropped (@mkasztelnik)
- Factories fields which should be unique use unique Faker methods (@mkasztelnik)
- Simplify Webdav operations for FileStore and OwnCloud (@mkasztelnik)

### Deprecated

### Removed
- PLGrid left menu removed since we are not showing any item there (@mkasztelnik)
- PLGrid patient data synchronizer removed. FileStore is the only supported backend (@mkasztelnik)

### Fixed
- Left menu can be scrolled when high is small (@mkasztelnik)
- Policy API filters policies according to the service identified by the passed id (@dharezlak)
- A 404 error code is returned instead of the 500 code when copying/moving policy
  for a non-existent source policy (@dharezlak)
- All user groups assignments are removed while user is deleted from the system (@mkasztelnik)

### Security

## 0.3.4

### Changed
- Default Patient Case File Synchronizer changed into WebDav (@mkasztelnik)

## 0.3.3

### Fixed
- Data sets page url can be overwritten with an environment property (@dharezlak)


## 0.3.2

### Fixed

- Fixed pushing tag into production from different branch than master (@mkasztelnik)


## 0.3.1

### Fixed

- Policy API filters policies according to the service identified by the passed id (@dharezlak)


## 0.3.0

### Added
- PLGrid proxy details shown in the profile view, warning shown when proxy is
  outdated while active computations are present (@mkasztelnik)
- Support for running specs with JS support (@mkasztelnik)
- When a computation finishes the patient view is automatically reloaded in order
  to show the user the latest files produced by the computation (@Nuanda)
- OD Heart model is now incorporated in the patient case pipeline (@Nuanda)
- Show alert when unable to update patient files or run computations
  because PLGrid proxy is outdated (@mkasztelnik)
- User with active computations is notified (via email) while proxy expired (@mkasztelnik)
- Users management view redesigned, added possibility to remove user by admin (@mkasztelnik)
- Set plgrid login in OpenId request while regenerating proxy certificate (@mkasztelnik)
- Long living JWT tokens can be generated using internal API (@mkasztelnik)
- Resource paths support wildcard characters through UI and API (@dharezlak)
- User can download patient case computation stdout and stderr (@mkasztelnik)
- Data sets view from an external server was integrated as an iframe (@dharezlak)

### Changed
- Make jwt pem path configurable though system variable (@mkasztelnik)
- Externalize JWT token generation from user into separate class (@mkasztelnik)
- Make PDP URI and access method case insensitive (@mkasztelnik)
- Improve service URL form placeholder (@mkasztelnik)
- Externalize PLGrid grant id into configuration file (@mkasztelnik)
- Rename `User.with_active_computations` into `User.with_submitted_computations` (@mkasztelnik)
- Corrected SMTP config to include Auth support (@jmeizner)
- Updated PDP and Services documentation (@jmeizner)
- Update rails into 5.0.2 and other dependencies (@mkasztelnik)
- Make Computation a base class for more specialized classes (@tomek.bartynski)
- Introduced WebdavComputation and RimrockComputation that inherit from Computation class (@tomek.bartynski)
- Patient Case pipeline is now hardcoded in Patient model (@tomek.bartynski)
- Implemented classes that run Blood Flow Simulation and Heart Model Computation pipeline steps (@tomek.bartynski)

### Deprecated

### Removed

### Fixed
- Correct default pundit permission denied message is returned when no custom message is defined (@mkasztelnik)
- Missing toastr Javascript map file added (@mkasztelnik)
- Show add group member and group management help only to group group owner (@mkasztelnik)
- Unify cloud resources view with other views (surrounding white box added) (@mkasztelnik)
- Fix path parsing when alias service name is used in PDP request (@mkasztelnik)
- PLGrid profile view visible only for connected accounts (@mkasztelnik)
- PDP - wildcard at the beginning and end of resource path should not be default (@mkasztelnik)

### Security


## 0.2.0

### Added
- Application version and revision in layout footer (@mkasztelnik)
- Pundit authorized error messages for groups and services (@mkasztelnik)
- Notifications are using the JS toastr library for fancier popups (@dharezlak)
- The file store component uses portal's notification system to report errors (@dharezlak)
- Service owner can manage local policies through UI (@mkasztelnik)
- Unique user name composed with full name and email (@mkasztelnik)
- Embed atmosphere UI into cloud resources section (@nowakowski)

### Changed
- Redirect status set to 302 instead of 404 (when record not found), 401 (when
  user does not have permission to perform action) to avoid ugly "You are being
  redirected" page (@mkasztelnik)
- PDP denies everything when user is not approved (@mkasztelnik)
- Add/remove group members redesigned (@mkasztelnik)
- Update rubocop and remove new offenses (@mkasztelnik)
- Update project dependencies (@mkasztelnik)
- Update rubocop to 0.46.0, remove new discovered offences (@mkasztelnik)
- Update to rails 5.0.1 (@mkasztelnik)

### Deprecated

### Removed

### Fixed
- Service factory that used to randomly produce invalid objects (@tomek.bartynski)
- Edit/destroy group buttons visible only for group owners (@mkasztelnik)
- Administration side menu item displayed only if it is not empty (@tomek.bartynski)
- Corresponding resource entities are removed when policy API called with
  only a `path` param (@dharezlak)

### Security


## 0.1.0

### Added
- Basic project structure (@mkasztelnik, @dharezlak)
- Use [gentelalla](https://github.com/puikinsh/gentelella) theme (@dharezlak, @mkasztelnik)
- Integration with PLGrid openId (@mkasztelnik)
- Accepting new users by supervisor (@dharezlak)
- Policy Decision Point (PDP) REST API (@mkasztelnik)
- JWT Devise login strategy (@mkasztelnik)
- JWT configuration (@tomek.bartynski)
- Resource and permission management (@dharezlak)
- Patient case POC (@Nuanda)
- Sentry integration (@mkasztelnik)
- Get user gravatar (@mkasztelnik)
- Store PLGrid proxy in DB while logging in using PLGrid openId (@mkasztelnik)
- JWT token expiry set to 1 hour (@tomek.bartynski)
- Help pages for REST API (@mkasztelnik)
- Custom error pages (@mkasztelnik)
- Group hierarchies performance tests (@tomek.bartynski)
- Push patient case files into PLGrid using PLGData (@Nuanda)
- Use Rimrock for PLGrid job submission (@mkasztelnik)
- Approve user account after PLGrid login (@mkasztelnik)
- Asynchronous email sending (@mkasztelnik)
- Notify supervisors after new user registered (@mkasztelnik)
- Find resources using regular expressions (@dharezlak)
- Introduce service (@mkasztelnik)
- WebDav file browser (@dharezlak)
- REST interface for local resource management (@dharezlak)
- User profile page (@mkasztelnik)
- Project description (@amber7b, @mkasztelnik, @dharezlak)
- Sent confirmation email after user account is approved (@mkasztelnik)
- Setup continuous delivery (@tomek.bartynski)
- Setup rubocop (@tomek.bartynski)
- Service ownership (@Nuanda)
- Delegate user credentials in service resource management REST API (@mkasztelnik)
- Service management UI (@Nuanda, @mkasztelnik)
- Group management UI (@mkasztelnik)
- Show service token on show view (@mkasztelnik)
- Deploy to production when tag is pushed into remote git repository (@tomek.bartynski)
- Group hierarchies management UI (@mkasztelnik)
- Add new registered user into default groups (@mkasztelnik)
- Resource management REST API documentation (@dharezlak)
- Service aliases (@jmeizner)
- Issue and merge request templates (@mkasztelnik)
- Rake task for generating sample data for development purposes (@tomek.bartynski)
- Users can set Access Methods for new and existing Services (@Nuanda)
- There are global Access Methods which work for all Services (@Nuanda)
- Bullet gem warns about database queries performance problems (@tomek.bartynski)
- Omnipotent admin (@Nuanda)
- Global resource access policies management UI (@mkasztelnik)
- Additional attribute with policy proxy URL is passed to the file store browser (@dharezlak)
- Provide help panels for resource actions (@nowakowski)
- Hint regarding resource paths in global policies tab (@tomek.bartynski)
- Support path component in service uri (@tomek.bartynski)

### Changed
- Upgrade to Rails 5 (@mkasztelnik, @Nuanda)
- Left menu refactoring - not it is server side rendered (@mkasztelnik)
- Simplify login form pages using `simple_form` wrapper (@mkasztelnik)
- Resource separation into `global` and `local` (@dharezlak)
- Unify UIs for all CRUD views (@mkasztelnik)
- WebDav browser JS files obtained from a dedicated CDN (@dharezlak)
- Delete service ownership when user or service is destroyed (@mkasztelnik)
- Service views refactoring - separation for global/local policies management (@mkasztelnik, @Nuanda)
- Rewrite migrations to avoid using ActiveRecord (@amber7b)
- Increase fade out time for flash messages into 10 seconds (@mkasztelnik)
- Go to new user session path after logout (@mkasztelnik)
- Got to new user session path after logout (@mkasztelnik)
- Added a spec checking for correct removal of only policies specified by the API request parameter (@dharezlak)
- File store view uses a common layout (@dharezlak)
- Service uri must not end with a slash (@tomek.bartynski)
- Resource path must start with a slash (@tomek.bartynski)
- Removed path unification in Resource model (@tomek.bartynski)
- Update to sidekiq 4.2.2 and remove unused anymore sinatra dependency (@mkasztelnik)
- Administrator is able to see all registered services (@mkasztelnik)
- Fixed path field in a form for Resource (@tomek.bartynski)

### Deprecated

### Removed
- Remove webdav specific access methods from seeds (@mkasztelnik)

### Fixed
- Improve service URI validation (@Nuanda)
- Fix extra spaces in markdown code blocks (@mkasztelnik)
- Disable turbolinks on WebDav browser view to make GWT work (@mkasztelnik)
- Fix group validation - at last one group owner is needed (@mkasztelnik)
- Policies do not forbid access for access methods which they do not define (@Nuanda)
- Make icheck work with turbolinks (@mkasztelnik)
- Make zero clipboard work with turbolinks (@mkasztelnik)
- Don't allow to create group without group owner (@mkasztelnik)
- Show notice information to the user after new account created that account needs to
  be approved by supervisor (@mkasztelnik)
- Show `new` view instead of `edit` while creating new group and validation failed (@mkasztelnik)
- Remove n+1 query for service ownership in Services#index view (@Nuanda)
- Made it possible to navigate to Service#show with a click if a service had no name (@Nuanda)
- Content passed to the file store JS browser sanitized to prevent XSS attacks (@dharezlak)
- Turbolinks disabled directly on the Files link (@dharezlak)
- PDP returns 403 when `uri` or `access_method` query params are missing (@mkasztelnik)
- Fix missing translations on service list and service show views (@mkasztelnik, @Nuanda)
- Fix n+1 queries problems in service and group sections (@mkasztelnik)
- Check service policy only once on global policies view (@mkasztelnik)
- More advance validation for service `uri` overridden (@jmeizner)
- Policy management API documentation corrected (@dharezlak)
- Fix duplicates and missing part of `Service#show` (@jmeizner)
- Policy API uses a service reference when querying for access methods (@dharezlak)

### Security<|MERGE_RESOLUTION|>--- conflicted
+++ resolved
@@ -9,11 +9,8 @@
 ## [Unreleased]
 
 ### Added
-<<<<<<< HEAD
 - User can select segmentation run mode before start (@mkasztelnik)
-=======
 - Possibility to configure custom Ansys licenses for pipeline computation (@mkasztelnik)
->>>>>>> 6fddbb57
 
 ### Changed
 
