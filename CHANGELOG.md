# Change Log
All notable changes to this project will be documented in this file.

The format is based on [Keep a Changelog](http://keepachangelog.com/)
and this project adheres to [Semantic Versioning](http://semver.org/).

Please view this file on the master branch, on stable branches it's out of date.

## [Unreleased]

### Added
- PLGrid proxy details shown in the profile view, warning shown when proxy is
  outdated while active computations are present (@mkasztelnik)
- Support for running specs with JS support (@mkasztelnik)
- When a computation finishes the patient view is automatically reloaded in order
  to show the user the latest files produced by the computation (@Nuanda)
- OD Heart model is now incorporated in the patient case pipeline (@Nuanda)
- Show alert when unable to update patient files or run computations
  because PLGrid proxy is outdated (@mkasztelnik)
- User with active computations is notified (via email) while proxy expired (@mkasztelnik)
- Users management view redesigned, added possibility to remove user by admin (@mkasztelnik)
- Set plgrid login in OpenId request while regenerating proxy certificate (@mkasztelnik)
- Long living JWT tokens can be generated using internal API (@mkasztelnik)
- Resource paths support wildcard characters through UI and API (@dharezlak)
- User can download patient case computation stdout and stderr (@mkasztelnik)

### Changed
- Make jwt pem path configurable though system variable (@mkasztelnik)
- Externalize JWT token generation from user into separate class (@mkasztelnik)
- Make PDP URI and access method case insensitive (@mkasztelnik)
- Improve service URL form placeholder (@mkasztelnik)
- Externalize PLGrid grant id into configuration file (@mkasztelnik)
<<<<<<< HEAD
- Rename `User.with_active_computations` into `User.with_submitted_computations` (@mkasztelnik)
- Corrected SMTP config to include Auth support (@jmeizner)
=======
- Updated PDP and Services documentation (@jmeizner)
>>>>>>> 204aaedc

### Deprecated

### Removed

### Fixed
- Correct default pundit permission denied message is returned when no custom message is defined (@mkasztelnik)
- Missing toastr Javascript map file added (@mkasztelnik)
- Show add group member and group management help only to group group owner (@mkasztelnik)
- Unify cloud resources view with other views (surrounding white box added) (@mkasztelnik)
- Fix path parsing when alias service name is used in PDP request (@mkasztelnik)
- PLGrid profile view visible only for connected accounts (@mkasztelnik)
- PDP - wildcard at the end of URI should not be default (@mkasztelnik)

### Security


## 0.2.0

### Added
- Application version and revision in layout footer (@mkasztelnik)
- Pundit authorized error messages for groups and services (@mkasztelnik)
- Notifications are using the JS toastr library for fancier popups (@dharezlak)
- The file store component uses portal's notification system to report errors (@dharezlak)
- Service owner can manage local policies through UI (@mkasztelnik)
- Unique user name composed with full name and email (@mkasztelnik)
- Embed atmosphere UI into cloud resources section (@nowakowski)

### Changed
- Redirect status set to 302 instead of 404 (when record not found), 401 (when
  user does not have permission to perform action) to avoid ugly "You are being
  redirected" page (@mkasztelnik)
- PDP denies everything when user is not approved (@mkasztelnik)
- Add/remove group members redesigned (@mkasztelnik)
- Update rubocop and remove new offenses (@mkasztelnik)
- Update project dependencies (@mkasztelnik)
- Update rubocop to 0.46.0, remove new discovered offences (@mkasztelnik)
- Update to rails 5.0.1 (@mkasztelnik)

### Deprecated

### Removed

### Fixed
- Service factory that used to randomly produce invalid objects (@tomek.bartynski)
- Edit/destroy group buttons visible only for group owners (@mkasztelnik)
- Administration side menu item displayed only if it is not empty (@tomek.bartynski)
- Corresponding resource entities are removed when policy API called with
  only a `path` param (@dharezlak)

### Security


## 0.1.0

### Added
- Basic project structure (@mkasztelnik, @dharezlak)
- Use [gentelalla](https://github.com/puikinsh/gentelella) theme (@dharezlak, @mkasztelnik)
- Integration with PLGrid openId (@mkasztelnik)
- Accepting new users by supervisor (@dharezlak)
- Policy Decision Point (PDP) REST API (@mkasztelnik)
- JWT Devise login strategy (@mkasztelnik)
- JWT configuration (@tomek.bartynski)
- Resource and permission management (@dharezlak)
- Patient case POC (@Nuanda)
- Sentry integration (@mkasztelnik)
- Get user gravatar (@mkasztelnik)
- Store PLGrid proxy in DB while logging in using PLGrid openId (@mkasztelnik)
- JWT token expiry set to 1 hour (@tomek.bartynski)
- Help pages for REST API (@mkasztelnik)
- Custom error pages (@mkasztelnik)
- Group hierarchies performance tests (@tomek.bartynski)
- Push patient case files into PLGrid using PLGData (@Nuanda)
- Use Rimrock for PLGrid job submission (@mkasztelnik)
- Approve user account after PLGrid login (@mkasztelnik)
- Asynchronous email sending (@mkasztelnik)
- Notify supervisors after new user registered (@mkasztelnik)
- Find resources using regular expressions (@dharezlak)
- Introduce service (@mkasztelnik)
- WebDav file browser (@dharezlak)
- REST interface for local resource management (@dharezlak)
- User profile page (@mkasztelnik)
- Project description (@amber7b, @mkasztelnik, @dharezlak)
- Sent confirmation email after user account is approved (@mkasztelnik)
- Setup continuous delivery (@tomek.bartynski)
- Setup rubocop (@tomek.bartynski)
- Service ownership (@Nuanda)
- Delegate user credentials in service resource management REST API (@mkasztelnik)
- Service management UI (@Nuanda, @mkasztelnik)
- Group management UI (@mkasztelnik)
- Show service token on show view (@mkasztelnik)
- Deploy to production when tag is pushed into remote git repository (@tomek.bartynski)
- Group hierarchies management UI (@mkasztelnik)
- Add new registered user into default groups (@mkasztelnik)
- Resource management REST API documentation (@dharezlak)
- Service aliases (@jmeizner)
- Issue and merge request templates (@mkasztelnik)
- Rake task for generating sample data for development purposes (@tomek.bartynski)
- Users can set Access Methods for new and existing Services (@Nuanda)
- There are global Access Methods which work for all Services (@Nuanda)
- Bullet gem warns about database queries performance problems (@tomek.bartynski)
- Omnipotent admin (@Nuanda)
- Global resource access policies management UI (@mkasztelnik)
- Additional attribute with policy proxy URL is passed to the file store browser (@dharezlak)
- Provide help panels for resource actions (@nowakowski)
- Hint regarding resource paths in global policies tab (@tomek.bartynski)
- Support path component in service uri (@tomek.bartynski)

### Changed
- Upgrade to Rails 5 (@mkasztelnik, @Nuanda)
- Left menu refactoring - not it is server side rendered (@mkasztelnik)
- Simplify login form pages using `simple_form` wrapper (@mkasztelnik)
- Resource separation into `global` and `local` (@dharezlak)
- Unify UIs for all CRUD views (@mkasztelnik)
- WebDav browser JS files obtained from a dedicated CDN (@dharezlak)
- Delete service ownership when user or service is destroyed (@mkasztelnik)
- Service views refactoring - separation for global/local policies management (@mkasztelnik, @Nuanda)
- Rewrite migrations to avoid using ActiveRecord (@amber7b)
- Increase fade out time for flash messages into 10 seconds (@mkasztelnik)
- Go to new user session path after logout (@mkasztelnik)
- Got to new user session path after logout (@mkasztelnik)
- Added a spec checking for correct removal of only policies specified by the API request parameter (@dharezlak)
- File store view uses a common layout (@dharezlak)
- Service uri must not end with a slash (@tomek.bartynski)
- Resource path must start with a slash (@tomek.bartynski)
- Removed path unification in Resource model (@tomek.bartynski)
- Update to sidekiq 4.2.2 and remove unused anymore sinatra dependency (@mkasztelnik)
- Administrator is able to see all registered services (@mkasztelnik)
- Fixed path field in a form for Resource (@tomek.bartynski)

### Deprecated

### Removed
- Remove webdav specific access methods from seeds (@mkasztelnik)

### Fixed
- Improve service URI validation (@Nuanda)
- Fix extra spaces in markdown code blocks (@mkasztelnik)
- Disable turbolinks on WebDav browser view to make GWT work (@mkasztelnik)
- Fix group validation - at last one group owner is needed (@mkasztelnik)
- Policies do not forbid access for access methods which they do not define (@Nuanda)
- Make icheck work with turbolinks (@mkasztelnik)
- Make zero clipboard work with turbolinks (@mkasztelnik)
- Don't allow to create group without group owner (@mkasztelnik)
- Show notice information to the user after new account created that account needs to
  be approved by supervisor (@mkasztelnik)
- Show `new` view instead of `edit` while creating new group and validation failed (@mkasztelnik)
- Remove n+1 query for service ownership in Services#index view (@Nuanda)
- Made it possible to navigate to Service#show with a click if a service had no name (@Nuanda)
- Content passed to the file store JS browser sanitized to prevent XSS attacks (@dharezlak)
- Turbolinks disabled directly on the Files link (@dharezlak)
- PDP returns 403 when `uri` or `access_method` query params are missing (@mkasztelnik)
- Fix missing translations on service list and service show views (@mkasztelnik, @Nuanda)
- Fix n+1 queries problems in service and group sections (@mkasztelnik)
- Check service policy only once on global policies view (@mkasztelnik)
- More advance validation for service `uri` overridden (@jmeizner)
- Policy management API documentation corrected (@dharezlak)
- Fix duplicates and missing part of `Service#show` (@jmeizner)
- Policy API uses a service reference when querying for access methods (@dharezlak)

### Security<|MERGE_RESOLUTION|>--- conflicted
+++ resolved
@@ -30,12 +30,9 @@
 - Make PDP URI and access method case insensitive (@mkasztelnik)
 - Improve service URL form placeholder (@mkasztelnik)
 - Externalize PLGrid grant id into configuration file (@mkasztelnik)
-<<<<<<< HEAD
 - Rename `User.with_active_computations` into `User.with_submitted_computations` (@mkasztelnik)
 - Corrected SMTP config to include Auth support (@jmeizner)
-=======
 - Updated PDP and Services documentation (@jmeizner)
->>>>>>> 204aaedc
 
 ### Deprecated
 
