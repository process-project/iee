# Change Log
All notable changes to this project will be documented in this file.

The format is based on [Keep a Changelog](http://keepachangelog.com/)
and this project adheres to [Semantic Versioning](http://semver.org/).

Please view this file on the master branch, on stable branches it's out of date.

## [Unreleased]
### Added
- Basic project structure (@mkasztelnik, @dharezlak)
- Use [gentelalla](https://github.com/puikinsh/gentelella) theme (@dharezlak, @mkasztelnik)
- Integration with PLGrid openId (@mkasztelnik)
- Accepting new users by supervisor (@dharezlak)
- Policy Decision Point (PDP) REST API (@mkasztelnik)
- JWT Devise login strategy (@mkasztelnik)
- JWT configuration (@tomek.bartynski)
- Resource and permission management (@dharezlak)
- Patient case POC (@Nuanda)
- Sentry integration (@mkasztelnik)
- Get user gravatar (@mkasztelnik)
- Store PLGrid proxy in DB while logging in using PLGrid openId (@mkasztelnik)
- JWT token expiry set to 1 hour (@tomek.bartynski)
- Help pages for REST API (@mkasztelnik)
- Custom error pages (@mkasztelnik)
- Group hierarchies performance tests (@tomek.bartynski)
- Push patient case files into PLGrid using PLGData (@Nuanda)
- Use Rimrock for PLGrid job submission (@mkasztelnik)
- Approve user account after PLGrid login (@mkasztelnik)
- Asynchronous email sending (@mkasztelnik)
- Notify supervisors after new user registered (@mkasztelnik)
- Find resources using regular expressions (@dharezlak)
- Introduce service (@mkasztelnik)
- WebDav file browser (@dharezlak)
- REST interface for local resource management (@dharezlak)
- User profile page (@mkasztelnik)
- Project description (@amber7b, @mkasztelnik, @dharezlak)
- Sent confirmation email after user account is approved (@mkasztelnik)
- Setup continuous delivery (@tomek.bartynski)
- Setup rubocop (@tomek.bartynski)
- Service ownership (@Nuanda)
- Delegate user credentials in service resource management REST API (@mkasztelnik)
- Service management UI (@Nuanda, @mkasztelnik)
- Group management UI (@mkasztelnik)
- Show service token on show view (@mkasztelnik)
- Deploy to production when tag is pushed into remote git repository (@tomek.bartynski)
- Group hierarchies management UI (@mkasztelnik)
- Add new registered user into default groups (@mkasztelnik)
- Resource management REST API documentation (@dharezlak)
- Service aliases (@jmeizner)
- Issue and merge request templates (@mkasztelnik)

### Changed
- Upgrade to Rails 5 (@mkasztelnik, @Nuanda)
- Left menu refactoring - not it is server side rendered (@mkasztelnik)
- Simplify login form pages using `simple_form` wrapper (@mkasztelnik)
- Resource separation into `global` and `local` (@dharezlak)
- Unify UIs for all CRUD views (@mkasztelnik)
- WebDav browser JS files obtained from a dedicated CDN (@dharezlak)
- Delete service ownership when user or service is destroyed (@mkasztelnik)
- Service views refactoring - separation for global/local policies management (@mkasztelnik, @Nuanda)
- Rewrite migrations to avoid using ActiveRecord (@amber7b)
- Increase fade out time for flash messages into 10 seconds (@mkasztelnik)

### Deprecated

### Removed

### Fixed
- Improved service URI validation (@Nuanda)
- Fix extra spaces in markdown code blocks (@mkasztelnik)
- Disable turbolinks on WebDav browser view to make GWT work (@mkasztelnik)
- Fix group validation - at last one group owner is needed (@mkasztelnik)
- Policies do not forbid access for access methods which they do not define (@Nuanda)
- Make icheck work with turbolinks (@mkasztelnik)
- Make zero clipboard work with turbolinks (@mkasztelnik)
- Don't allow to create group without group owner (@mkasztelnik)
- Show notice information to the user after new account created that account needs to
  be approved by supervisor (@mkasztelnik)
- Show `new` view instead of `edit` while creating new group and validation failed (@mkasztelnik)
<<<<<<< HEAD
- Content passed to the file store JS browser sanitized to prevent XSS attacks (@dharezlak)
=======
- Removed n+1 query for service ownership in Services#index view (@Nuanda)
- Made it possible to navigate to Service#show with a click if a service had no name (@Nuanda)
>>>>>>> 07fb6ee2

### Security<|MERGE_RESOLUTION|>--- conflicted
+++ resolved
@@ -78,11 +78,8 @@
 - Show notice information to the user after new account created that account needs to
   be approved by supervisor (@mkasztelnik)
 - Show `new` view instead of `edit` while creating new group and validation failed (@mkasztelnik)
-<<<<<<< HEAD
-- Content passed to the file store JS browser sanitized to prevent XSS attacks (@dharezlak)
-=======
 - Removed n+1 query for service ownership in Services#index view (@Nuanda)
 - Made it possible to navigate to Service#show with a click if a service had no name (@Nuanda)
->>>>>>> 07fb6ee2
+- Content passed to the file store JS browser sanitized to prevent XSS attacks (@dharezlak)
 
 ### Security