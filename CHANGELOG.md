# Change Log
All notable changes to this project will be documented in this file.

The format is based on [Keep a Changelog](http://keepachangelog.com/)
and this project adheres to [Semantic Versioning](http://semver.org/).

Please view this file on the master branch, on stable branches it's out of date.

## [Unreleased]

### Added
- Reload pipeline step status on patient view (@mkasztelnik)
- Reload segmentation status after it is started (@mkasztelnik)
- Proper handling for rimrock computation start failure (@mkasztelnik)
- Execution time updated each second for active computation (@mkasztelnik)
- Pipeline specific input (@mkasztelnik)

### Changed
- Labels for pipelines list view improved (@mkasztelnik)
- Segmentation temp file is removed from local disc after it is transferred into
  segmentation Philips service (@mkasztelnik)
- Use stages instead of types in Gitlab CI yml (@mkasztelnik)
- Upgrade to rubocop 0.51.0 (@mkasztelnik)
- Use addressable gem to parse URLs (@mkasztelnik)
- Upgraded rails into 5.1.4 and other gems into latest supported versions (@mkasztelnik)
- Change `factory_girl` into `factory_bot` (@mkasztelnik)
- Use preconfigured docker image for builds (@mkasztelnik)
<<<<<<< HEAD
- Extracted DataSets::Client from Patients::Details for reusability (@Nuanda)
- Lock redis version into 3.x (@mkasztelnik)
- New patient case widget to reflect new developments in pipelining (@Nuanda)
- Flow model class which stores information about pipeline flow steps (@mkasztelnik)
=======
- Switch from PhantomJS into Chrome headless (@mkasztelnik)
>>>>>>> 2d3e5218

### Deprecated

### Removed

### Fixed
- Remove n+1 query when updating computation status (@mkasztelnik)
- Sidebar's hamburger button is operational properly toggling the left menu (@dharezlak)
- Fix patient web socket unsubscribe (@mkasztelnik)
- Patient and pipeline creation silent failures (@jmeizner)

### Security

## 0.7.0

### Added
- Show started rimrock computation source link (@mkasztelnik)
- Parameter extraction pipeline step (@amber7b)
- Automatic and manual pipeline execution mode (@mkasztelnik)
- Pipeline flows (pipeline with different steps) (@jmeizner)
- Configure redis based cache (@mkasztelnik)
- Add cache for repositories tags and versions (@mkasztelnik)
- Manual gitlab-ci push master to production step (@mkasztelnik)
- Patient details are fetched from the external data set service and shown in the patient page (@dharezlak)
- Possibility to configure automatic pipeline steps during pipeline creation (@mkasztelnik)
- Wrench automatic pipeline step icon when configuration is needed (@mkasztelnik)
- Add extra pipeline steps for CFD, ROM, 0D, PV visualization and uncertainty analysis (@amber7b)
- Computation update interval can be configured using ENV variable (@mkasztelnik)
- Add loading indicator when reloading current pipeline step (@mkasztelnik)
- Show manual pipeline steps during pipeline creation (@mkasztelnik)
- External data set service is called to fetch patient's inferred details (@dharezlak)
- Additional mocked pipelines and pipelines steps (@mkasztelnik)
- Show pipeline details (flow and owner) (@Nuanda)
- Design new pipeline disabled button (@mkasztelnik)
- Links to 4 EurValve datasets query interfaces (@mkasztelnik)
- Add possibility to configure data sets site path though ENV variable (@mkasztelnik)
- Add link to segmentation status output directory (@mkasztelnik)
- Show computation error message (@mkasztelnik)
- Gitlab endpoint can be configured using ENV variable (@mkasztelnik)
- Gitlab clone url can be configured though ENV variable (@mkasztelnik)
- Add `clone_repo(repo)` script generator helper (@mkasztelnik)

### Changed
- Segmentation run mode can be configured using yaml or ENV variable (@mkasztelnik)
- Default segmentation run mode changed into 3 (@mkasztelnik)
- Patient.case_number now used as patient ID in HTTP requests (@amber7b)
- Computation update interval changed into 30 seconds (@mkasztelnik)
- Load patient details only when needed (@mkasztelnik)
- Patient's case number is now easily available in the script generator (@dharezlak)
- Fetch patient details timeout set to 2 seconds (@mkasztelnik)
- Patient details loaded using ajax (@mkasztelnik)
- Don't show run segmentation button when segmentation is active (@mkasztelnik)
- Don't show blank option for pipeline mode (@mkasztelnik)
- Patient age inferred value expressions changed to conform with values coming from real data sets (@dharezlak)
- File browsers embedded in the pipeline views sort contents by date descendingly (@dharezlak)

### Deprecated

### Removed

### Fixed
- Output from one pipeline is not taken as different pipeline input (@mkasztelnik)
- Change step status after segmentation is submitted (@mkasztelnik)
- Error when deleting a pipeline which has data files (@jmeizner)
- Set segmentation status to failure when zip cannot be unzipped (@jmeizner)
- Don't create webdav structure when pipeline cannot be created (@mkasztelnik)
- Show error details when pipeline cannot be created (@mkasztelnik)
- Fix proxy expired email title (@mkasztelnik)
- JSON query requesting inferred patient details updated to comply with data set service's new API (@dharezlak)
- Don't show run button when manual pipeline and proxy is not valid (@mkasztelnik)
- Update computation status after computation is started (@mkasztelnik)
- Extract computations_helper GitLab host name to an env variable (@Nuanda)

### Security

## 0.6.1

## Fixed
- Fix segmentation status update after WebDav computation finished (@mkasztelnik)

## 0.6.0

### Added
- rack-attack bans are logged to `log/rack-attack.log` (@mkasztelnik)
- Show user email in admin users index view (@mkasztelnik)
- Pipeline step script generation uses ERB templates (@mkasztelnik)
- Blood flow computation is self-contained - Ansys files are downloaded from git
  repository (@mkasztelnik)
- Gitlab integration services (list branches/tags and download specific file) (@amber7b)
- Comparison of image files in pipeline comparison view (@amber7b)
- Fetch computation slurm start script from Gitlab (@mkasztelnik)
- Pipeline comparison view uses OFF viewers to show 3D mesh differences (@dharezlak)
- Enabled selection of rimrock computation version (@jmeizner, @mkasztelnik)
- Brakeman security errors check is executed by Gitlab CI (@mkasztelnik)
- Data sets API reference added to the Help section as a separate entry (@dharezlak)
- Use action cable (web sockets) to refresh computation (@mkasztelnik)
- Computation stores information about selected tag/branch and revision (@mkasztelnik)
- Pipelines comparison shows sources diff link to GitLab (@Nuanda)

### Changed
- Upgrade to ruby 2.4.1 (@mkasztelnik)
- Upgrade dependencies (@mkasztelnik)
- Upgrade to rails 5.1.2 (@mkasztelnik)
- Update rubocop to 0.49.1 (@mkasztelnik)
- Move `Webdav::Client` into `app/models` to avoid auto loading problems (@mkasztelnik)
- OFF viewer's height in pipeline's compare mode takes half of the available width (@dharezlak)
- Patient case_number is checked for unsafe characters (@Nuanda)

### Deprecated

### Removed

### Fixed
- Patient left menu focus when showing patient pipeline computation (@mkasztelnik)
- Avoid n+1 queries in patient view (@mkasztelnik)
- Disable turbolinks in links to cloud view (turbolinks does not work well with GWT) (@mkasztelnik)
- Fix random failing test connected with html escaping user name in generated emails (@mkasztelnik)
- Fix content type mismatch for file stage out (@mkasztelnik)
- Turn on `files` integration tests (@mkasztelnik)
- Fix missing tooltip messages for queued computation state (@mkasztelnik)
- Preventing WebDAV folder creation for patients with incorrect case_number (@Nuanda)

### Security

## 0.5.0

### Added
- Pipelines have own DataFiles which represent produced results (@Nuanda)
- Pipelines comparison view which present differences between files of two Pipelines (@Nuanda)
- Segmentation output is unzipped into pipeline directory (@amber7b, @mkasztelnik)
- Store in FileStore heart model computation PNG results (@mkasztelnik).
- Integration tests (tag "files") are run by GitlabCI (@mkasztelnik)

### Changed
- File browser template for multiple embed mode created (@dharezlak)
- WebDAV synchronisation takes care for pipeline-related and patient input files (@Nuanda)
- Computations are executed in the pipeline scope (@mkasztelnik)
- Move FileStore configuration into one place (@mkasztelnik)
- Make patient `case_number` factory field unique (@mkasztelnik)
- Redirect user back to previous page after proxy is regenerated successfully (@mkasztelnik)
- Prefix is removed from segmentation outputs (@mkasztelnik)
- Show compare two pipelines button only when there is more than on pipeline (@mkasztelnik)

### Deprecated

### Removed
- DataFile#handle removed since it is not going to be used anymore (@Nuanda)

### Fixed
- Policy management API handles paths with escaped characters well and limits path scope to a single service (@dharezlak)
- Move and copy policy API calls handle well resources with escaped characters (@dharezlak)
- Copy and move destinations for policy management API treated as pretty paths for proper processing (@dharezlak)
- JS resources required for the OFF viewer are loaded in the file browser direct embed mode (@dharezlak)
- Resource pretty path decodes and encodes values according to URI restrictions (@dharezlak)
- Local path exclusion validation query fixed (@ddharezlak)
- Proxy warning is shown only for active Rimrock computations (@mkasztelnik)
- Correct computation tooltip text on pipelines list (@mkasztelnik)
- When removing policies via API access method existence check is scoped to a given service (@dharezlak)
- Set Rimrock computation job id to nil while restarting computation (@mkasztelnik)
- Show missing patient outputs on pipeline diff view (@mkasztelnik)
- Path processing fixed for policy move/copy operations invoked via API (@dharezlak)
- Set correct order for pipelines computations (@mkasztelnik)

### Security

## 0.4.4

### Changed
- JWT token parameter name changed to access_token for the data sets subpage request URL (@dharezlak)

## 0.4.3

### Fixed
- JWT token passed as a URL query parameter for the data sets subpage (@dharezlak)

## 0.4.2

### Changed
- JWT token structure description updated (information about `sub` record)
  in documentation (@mkasztelnik)

## 0.4.1

### Changed
- `sub` changed from integer into string (which is required by specification) (@mkasztelnik)

## 0.4.0

### Added
- Basic rack-attack configuration (@mkasztelnik)
- Patient pipelines (@mkasztelnik)
- Patient/Pipeline file store structure is created while creating/destroying
  patient/pipeline (@mkasztelnik)
- Segmentation patient case pipeline step (@tbartynski)
- User id was added into JWT token using `sub` key (@mkasztelnik)

### Changed
- Update rubocop into 0.47.1, fix new discovered offenses (@mkasztelnik)
- JWT token expiration time extended to 6 hours (@mkasztelnik)
- Change zeroclipboard into clipboard.js because support for flash is dropped (@mkasztelnik)
- Factories fields which should be unique use unique Faker methods (@mkasztelnik)
- Simplify Webdav operations for FileStore and OwnCloud (@mkasztelnik)

### Deprecated

### Removed
- PLGrid left menu removed since we are not showing any item there (@mkasztelnik)
- PLGrid patient data synchronizer removed. FileStore is the only supported backend (@mkasztelnik)

### Fixed
- Left menu can be scrolled when high is small (@mkasztelnik)
- Policy API filters policies according to the service identified by the passed id (@dharezlak)
- A 404 error code is returned instead of the 500 code when copying/moving policy
  for a non-existent source policy (@dharezlak)
- All user groups assignments are removed while user is deleted from the system (@mkasztelnik)

### Security

## 0.3.4

### Changed
- Default Patient Case File Synchronizer changed into WebDav (@mkasztelnik)

## 0.3.3

### Fixed
- Data sets page url can be overwritten with an environment property (@dharezlak)


## 0.3.2

### Fixed

- Fixed pushing tag into production from different branch than master (@mkasztelnik)


## 0.3.1

### Fixed

- Policy API filters policies according to the service identified by the passed id (@dharezlak)


## 0.3.0

### Added
- PLGrid proxy details shown in the profile view, warning shown when proxy is
  outdated while active computations are present (@mkasztelnik)
- Support for running specs with JS support (@mkasztelnik)
- When a computation finishes the patient view is automatically reloaded in order
  to show the user the latest files produced by the computation (@Nuanda)
- OD Heart model is now incorporated in the patient case pipeline (@Nuanda)
- Show alert when unable to update patient files or run computations
  because PLGrid proxy is outdated (@mkasztelnik)
- User with active computations is notified (via email) while proxy expired (@mkasztelnik)
- Users management view redesigned, added possibility to remove user by admin (@mkasztelnik)
- Set plgrid login in OpenId request while regenerating proxy certificate (@mkasztelnik)
- Long living JWT tokens can be generated using internal API (@mkasztelnik)
- Resource paths support wildcard characters through UI and API (@dharezlak)
- User can download patient case computation stdout and stderr (@mkasztelnik)
- Data sets view from an external server was integrated as an iframe (@dharezlak)

### Changed
- Make jwt pem path configurable though system variable (@mkasztelnik)
- Externalize JWT token generation from user into separate class (@mkasztelnik)
- Make PDP URI and access method case insensitive (@mkasztelnik)
- Improve service URL form placeholder (@mkasztelnik)
- Externalize PLGrid grant id into configuration file (@mkasztelnik)
- Rename `User.with_active_computations` into `User.with_submitted_computations` (@mkasztelnik)
- Corrected SMTP config to include Auth support (@jmeizner)
- Updated PDP and Services documentation (@jmeizner)
- Update rails into 5.0.2 and other dependencies (@mkasztelnik)
- Make Computation a base class for more specialized classes (@tomek.bartynski)
- Introduced WebdavComputation and RimrockComputation that inherit from Computation class (@tomek.bartynski)
- Patient Case pipeline is now hardcoded in Patient model (@tomek.bartynski)
- Implemented classes that run Blood Flow Simulation and Heart Model Computation pipeline steps (@tomek.bartynski)

### Deprecated

### Removed

### Fixed
- Correct default pundit permission denied message is returned when no custom message is defined (@mkasztelnik)
- Missing toastr Javascript map file added (@mkasztelnik)
- Show add group member and group management help only to group group owner (@mkasztelnik)
- Unify cloud resources view with other views (surrounding white box added) (@mkasztelnik)
- Fix path parsing when alias service name is used in PDP request (@mkasztelnik)
- PLGrid profile view visible only for connected accounts (@mkasztelnik)
- PDP - wildcard at the beginning and end of resource path should not be default (@mkasztelnik)

### Security


## 0.2.0

### Added
- Application version and revision in layout footer (@mkasztelnik)
- Pundit authorized error messages for groups and services (@mkasztelnik)
- Notifications are using the JS toastr library for fancier popups (@dharezlak)
- The file store component uses portal's notification system to report errors (@dharezlak)
- Service owner can manage local policies through UI (@mkasztelnik)
- Unique user name composed with full name and email (@mkasztelnik)
- Embed atmosphere UI into cloud resources section (@nowakowski)

### Changed
- Redirect status set to 302 instead of 404 (when record not found), 401 (when
  user does not have permission to perform action) to avoid ugly "You are being
  redirected" page (@mkasztelnik)
- PDP denies everything when user is not approved (@mkasztelnik)
- Add/remove group members redesigned (@mkasztelnik)
- Update rubocop and remove new offenses (@mkasztelnik)
- Update project dependencies (@mkasztelnik)
- Update rubocop to 0.46.0, remove new discovered offences (@mkasztelnik)
- Update to rails 5.0.1 (@mkasztelnik)

### Deprecated

### Removed

### Fixed
- Service factory that used to randomly produce invalid objects (@tomek.bartynski)
- Edit/destroy group buttons visible only for group owners (@mkasztelnik)
- Administration side menu item displayed only if it is not empty (@tomek.bartynski)
- Corresponding resource entities are removed when policy API called with
  only a `path` param (@dharezlak)

### Security


## 0.1.0

### Added
- Basic project structure (@mkasztelnik, @dharezlak)
- Use [gentelalla](https://github.com/puikinsh/gentelella) theme (@dharezlak, @mkasztelnik)
- Integration with PLGrid openId (@mkasztelnik)
- Accepting new users by supervisor (@dharezlak)
- Policy Decision Point (PDP) REST API (@mkasztelnik)
- JWT Devise login strategy (@mkasztelnik)
- JWT configuration (@tomek.bartynski)
- Resource and permission management (@dharezlak)
- Patient case POC (@Nuanda)
- Sentry integration (@mkasztelnik)
- Get user gravatar (@mkasztelnik)
- Store PLGrid proxy in DB while logging in using PLGrid openId (@mkasztelnik)
- JWT token expiry set to 1 hour (@tomek.bartynski)
- Help pages for REST API (@mkasztelnik)
- Custom error pages (@mkasztelnik)
- Group hierarchies performance tests (@tomek.bartynski)
- Push patient case files into PLGrid using PLGData (@Nuanda)
- Use Rimrock for PLGrid job submission (@mkasztelnik)
- Approve user account after PLGrid login (@mkasztelnik)
- Asynchronous email sending (@mkasztelnik)
- Notify supervisors after new user registered (@mkasztelnik)
- Find resources using regular expressions (@dharezlak)
- Introduce service (@mkasztelnik)
- WebDav file browser (@dharezlak)
- REST interface for local resource management (@dharezlak)
- User profile page (@mkasztelnik)
- Project description (@amber7b, @mkasztelnik, @dharezlak)
- Sent confirmation email after user account is approved (@mkasztelnik)
- Setup continuous delivery (@tomek.bartynski)
- Setup rubocop (@tomek.bartynski)
- Service ownership (@Nuanda)
- Delegate user credentials in service resource management REST API (@mkasztelnik)
- Service management UI (@Nuanda, @mkasztelnik)
- Group management UI (@mkasztelnik)
- Show service token on show view (@mkasztelnik)
- Deploy to production when tag is pushed into remote git repository (@tomek.bartynski)
- Group hierarchies management UI (@mkasztelnik)
- Add new registered user into default groups (@mkasztelnik)
- Resource management REST API documentation (@dharezlak)
- Service aliases (@jmeizner)
- Issue and merge request templates (@mkasztelnik)
- Rake task for generating sample data for development purposes (@tomek.bartynski)
- Users can set Access Methods for new and existing Services (@Nuanda)
- There are global Access Methods which work for all Services (@Nuanda)
- Bullet gem warns about database queries performance problems (@tomek.bartynski)
- Omnipotent admin (@Nuanda)
- Global resource access policies management UI (@mkasztelnik)
- Additional attribute with policy proxy URL is passed to the file store browser (@dharezlak)
- Provide help panels for resource actions (@nowakowski)
- Hint regarding resource paths in global policies tab (@tomek.bartynski)
- Support path component in service uri (@tomek.bartynski)

### Changed
- Upgrade to Rails 5 (@mkasztelnik, @Nuanda)
- Left menu refactoring - not it is server side rendered (@mkasztelnik)
- Simplify login form pages using `simple_form` wrapper (@mkasztelnik)
- Resource separation into `global` and `local` (@dharezlak)
- Unify UIs for all CRUD views (@mkasztelnik)
- WebDav browser JS files obtained from a dedicated CDN (@dharezlak)
- Delete service ownership when user or service is destroyed (@mkasztelnik)
- Service views refactoring - separation for global/local policies management (@mkasztelnik, @Nuanda)
- Rewrite migrations to avoid using ActiveRecord (@amber7b)
- Increase fade out time for flash messages into 10 seconds (@mkasztelnik)
- Go to new user session path after logout (@mkasztelnik)
- Got to new user session path after logout (@mkasztelnik)
- Added a spec checking for correct removal of only policies specified by the API request parameter (@dharezlak)
- File store view uses a common layout (@dharezlak)
- Service uri must not end with a slash (@tomek.bartynski)
- Resource path must start with a slash (@tomek.bartynski)
- Removed path unification in Resource model (@tomek.bartynski)
- Update to sidekiq 4.2.2 and remove unused anymore sinatra dependency (@mkasztelnik)
- Administrator is able to see all registered services (@mkasztelnik)
- Fixed path field in a form for Resource (@tomek.bartynski)

### Deprecated

### Removed
- Remove webdav specific access methods from seeds (@mkasztelnik)

### Fixed
- Improve service URI validation (@Nuanda)
- Fix extra spaces in markdown code blocks (@mkasztelnik)
- Disable turbolinks on WebDav browser view to make GWT work (@mkasztelnik)
- Fix group validation - at last one group owner is needed (@mkasztelnik)
- Policies do not forbid access for access methods which they do not define (@Nuanda)
- Make icheck work with turbolinks (@mkasztelnik)
- Make zero clipboard work with turbolinks (@mkasztelnik)
- Don't allow to create group without group owner (@mkasztelnik)
- Show notice information to the user after new account created that account needs to
  be approved by supervisor (@mkasztelnik)
- Show `new` view instead of `edit` while creating new group and validation failed (@mkasztelnik)
- Remove n+1 query for service ownership in Services#index view (@Nuanda)
- Made it possible to navigate to Service#show with a click if a service had no name (@Nuanda)
- Content passed to the file store JS browser sanitized to prevent XSS attacks (@dharezlak)
- Turbolinks disabled directly on the Files link (@dharezlak)
- PDP returns 403 when `uri` or `access_method` query params are missing (@mkasztelnik)
- Fix missing translations on service list and service show views (@mkasztelnik, @Nuanda)
- Fix n+1 queries problems in service and group sections (@mkasztelnik)
- Check service policy only once on global policies view (@mkasztelnik)
- More advance validation for service `uri` overridden (@jmeizner)
- Policy management API documentation corrected (@dharezlak)
- Fix duplicates and missing part of `Service#show` (@jmeizner)
- Policy API uses a service reference when querying for access methods (@dharezlak)

### Security<|MERGE_RESOLUTION|>--- conflicted
+++ resolved
@@ -25,14 +25,11 @@
 - Upgraded rails into 5.1.4 and other gems into latest supported versions (@mkasztelnik)
 - Change `factory_girl` into `factory_bot` (@mkasztelnik)
 - Use preconfigured docker image for builds (@mkasztelnik)
-<<<<<<< HEAD
 - Extracted DataSets::Client from Patients::Details for reusability (@Nuanda)
 - Lock redis version into 3.x (@mkasztelnik)
 - New patient case widget to reflect new developments in pipelining (@Nuanda)
 - Flow model class which stores information about pipeline flow steps (@mkasztelnik)
-=======
 - Switch from PhantomJS into Chrome headless (@mkasztelnik)
->>>>>>> 2d3e5218
 
 ### Deprecated
 
