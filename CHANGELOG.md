# Change Log
All notable changes to this project will be documented in this file.

The format is based on [Keep a Changelog](http://keepachangelog.com/)
and this project adheres to [Semantic Versioning](http://semver.org/).

Please view this file on the master branch, on stable branches it's out of date.

## Unreleased

### Added
<<<<<<< HEAD
- Patients API (@mkasztelnik)
=======
- Accepting `file.zip` as a correct input for segmentation (@Nuanda)
>>>>>>> b0f33d37

### Changed

### Deprecated

### Removed

### Fixed
- Fixed GitLab integration spec (@Nuanda)

### Security

## 0.10.0

### Added
- User can select segmentation run mode before start (@mkasztelnik)
- Possibility to configure custom Ansys licenses for pipeline computation (@mkasztelnik)
- `pipeline_identifier` `case_number` and `token` computation script helpers (@mkasztelnik)

### Changed
- Use Gitlab review procedure instead of labels (@mkasztelnik)
- `stage_in` returns error code when unable to download FileStore file (@mkasztelnik)
- Set JWT token expiration time to 24h (@mkasztelnik)

### Deprecated

### Removed
- Computation script repositories removed from `eurvalve.yml`, step repository
  configuration used instead (@mkasztelnik)

### Fixed
- Fix unused pipeline title missing (@mkasztelnik)

### Security

## 0.9.1

### Security
- Upgrade Sprockets gem to avoid CVE-2018-3760 vulnerability (@mkasztelnik)

## 0.9.0

### Added
- Added AVD/MVD ratio to patients' statistics (@Nuanda)
- Profile link for left avatar picture and user name (@mkasztelnik)
- Colors for patient tile connected with last pipeline status (@mkasztelnik)
- Instruction how to remove concrete IP from rack-attack fail2ban list (@mkasztelnik)
- User cannot be removed or blocked when she/he owns exclusively group (@mkasztelnik)
- Button to minimize left menu is visible always (@mkasztelnik)
- Dedicated information about deleted pipeline owner (@mkasztelnik)

### Changed
- Reintegration of segmentation service using File Store in place of OwnCloud (@jmeizner)
- Remove `brakeman` from `Gemfile` and use latest version while executing
  `gitab-ci` checks (@mkasztelnik)
- Trigger segmentation start after whole input file is uploaded (@mkasztelnik)

### Deprecated

### Removed
- Remove `faker` gem and replace it with `factory_bot` sequences (@mkasztelnik)

### Fixed
- Patients' statistics work correctly when turbolink-loaded (@Nuanda)
- Fix `GITLAB_HOST` markup formatting in `README.md` (@mkasztelnik)

### Security

## 0.8.0

### Added
- Reload pipeline step status on patient view (@mkasztelnik)
- Reload segmentation status after it is started (@mkasztelnik)
- Proper handling for rimrock computation start failure (@mkasztelnik)
- Execution time updated each second for active computation (@mkasztelnik)
- Pipeline specific input (@mkasztelnik)
- Patient clinical details now includes patient's state (preop/postop) (@Nuanda)
- New statistics about the current state of EurValve's prospective cohort (@Nuanda)

### Changed
- Labels for pipelines list view improved (@mkasztelnik)
- Segmentation temp file is removed from local disc after it is transferred into
  segmentation Philips service (@mkasztelnik)
- Use stages instead of types in Gitlab CI yml (@mkasztelnik)
- Upgrade to rubocop 0.51.0 (@mkasztelnik)
- Use addressable gem to parse URLs (@mkasztelnik)
- Upgraded rails into 5.1.4 and other gems into latest supported versions (@mkasztelnik)
- Change `factory_girl` into `factory_bot` (@mkasztelnik)
- Use preconfigured docker image for builds (@mkasztelnik)
- Extracted DataSets::Client from Patients::Details for reusability (@Nuanda)
- Lock redis version into 3.x (@mkasztelnik)
- New patient case widget to reflect new developments in pipelining (@Nuanda)
- Flow model class which stores information about pipeline flow steps (@mkasztelnik)
- Switch from PhantomJS into Chrome headless (@mkasztelnik)
- Add escaping in the documentation pdp curl example (@mkasztelnik)
- Unique while fetching resources in pdp (@mkasztelnik)
- Change comparison `show` method to `index` (@mkasztelnik)
- Pipeline steps definition refactored and generalized (@mkasztelnik)
- Change defaults for data sets (@mkasztelnik)
- Change the default root path to patients index (@Nuanda)
- Renamed `not_used_flow` into `unused_steps` (@mkasztelnik)

### Deprecated

### Removed

### Fixed
- Remove n+1 query when updating computation status (@mkasztelnik)
- Sidebar's hamburger button is operational properly toggling the left menu (@dharezlak)
- Fix patient web socket unsubscribe (@mkasztelnik)
- Patient and pipeline creation silent failures (@jmeizner)

### Security

## 0.7.0

### Added
- Show started rimrock computation source link (@mkasztelnik)
- Parameter extraction pipeline step (@amber7b)
- Automatic and manual pipeline execution mode (@mkasztelnik)
- Pipeline flows (pipeline with different steps) (@jmeizner)
- Configure redis based cache (@mkasztelnik)
- Add cache for repositories tags and versions (@mkasztelnik)
- Manual gitlab-ci push master to production step (@mkasztelnik)
- Patient details are fetched from the external data set service and shown in the patient page (@dharezlak)
- Possibility to configure automatic pipeline steps during pipeline creation (@mkasztelnik)
- Wrench automatic pipeline step icon when configuration is needed (@mkasztelnik)
- Add extra pipeline steps for CFD, ROM, 0D, PV visualization and uncertainty analysis (@amber7b)
- Computation update interval can be configured using ENV variable (@mkasztelnik)
- Add loading indicator when reloading current pipeline step (@mkasztelnik)
- Show manual pipeline steps during pipeline creation (@mkasztelnik)
- External data set service is called to fetch patient's inferred details (@dharezlak)
- Additional mocked pipelines and pipelines steps (@mkasztelnik)
- Show pipeline details (flow and owner) (@Nuanda)
- Design new pipeline disabled button (@mkasztelnik)
- Links to 4 EurValve datasets query interfaces (@mkasztelnik)
- Add possibility to configure data sets site path though ENV variable (@mkasztelnik)
- Add link to segmentation status output directory (@mkasztelnik)
- Show computation error message (@mkasztelnik)
- Gitlab endpoint can be configured using ENV variable (@mkasztelnik)
- Gitlab clone url can be configured though ENV variable (@mkasztelnik)
- Add `clone_repo(repo)` script generator helper (@mkasztelnik)

### Changed
- Segmentation run mode can be configured using yaml or ENV variable (@mkasztelnik)
- Default segmentation run mode changed into 3 (@mkasztelnik)
- Patient.case_number now used as patient ID in HTTP requests (@amber7b)
- Computation update interval changed into 30 seconds (@mkasztelnik)
- Load patient details only when needed (@mkasztelnik)
- Patient's case number is now easily available in the script generator (@dharezlak)
- Fetch patient details timeout set to 2 seconds (@mkasztelnik)
- Patient details loaded using ajax (@mkasztelnik)
- Don't show run segmentation button when segmentation is active (@mkasztelnik)
- Don't show blank option for pipeline mode (@mkasztelnik)
- Patient age inferred value expressions changed to conform with values coming from real data sets (@dharezlak)
- File browsers embedded in the pipeline views sort contents by date descendingly (@dharezlak)

### Deprecated

### Removed

### Fixed
- Output from one pipeline is not taken as different pipeline input (@mkasztelnik)
- Change step status after segmentation is submitted (@mkasztelnik)
- Error when deleting a pipeline which has data files (@jmeizner)
- Set segmentation status to failure when zip cannot be unzipped (@jmeizner)
- Don't create webdav structure when pipeline cannot be created (@mkasztelnik)
- Show error details when pipeline cannot be created (@mkasztelnik)
- Fix proxy expired email title (@mkasztelnik)
- JSON query requesting inferred patient details updated to comply with data set service's new API (@dharezlak)
- Don't show run button when manual pipeline and proxy is not valid (@mkasztelnik)
- Update computation status after computation is started (@mkasztelnik)
- Extract computations_helper GitLab host name to an env variable (@Nuanda)

### Security

## 0.6.1

## Fixed
- Fix segmentation status update after WebDav computation finished (@mkasztelnik)

## 0.6.0

### Added
- rack-attack bans are logged to `log/rack-attack.log` (@mkasztelnik)
- Show user email in admin users index view (@mkasztelnik)
- Pipeline step script generation uses ERB templates (@mkasztelnik)
- Blood flow computation is self-contained - Ansys files are downloaded from git
  repository (@mkasztelnik)
- Gitlab integration services (list branches/tags and download specific file) (@amber7b)
- Comparison of image files in pipeline comparison view (@amber7b)
- Fetch computation slurm start script from Gitlab (@mkasztelnik)
- Pipeline comparison view uses OFF viewers to show 3D mesh differences (@dharezlak)
- Enabled selection of rimrock computation version (@jmeizner, @mkasztelnik)
- Brakeman security errors check is executed by Gitlab CI (@mkasztelnik)
- Data sets API reference added to the Help section as a separate entry (@dharezlak)
- Use action cable (web sockets) to refresh computation (@mkasztelnik)
- Computation stores information about selected tag/branch and revision (@mkasztelnik)
- Pipelines comparison shows sources diff link to GitLab (@Nuanda)

### Changed
- Upgrade to ruby 2.4.1 (@mkasztelnik)
- Upgrade dependencies (@mkasztelnik)
- Upgrade to rails 5.1.2 (@mkasztelnik)
- Update rubocop to 0.49.1 (@mkasztelnik)
- Move `Webdav::Client` into `app/models` to avoid auto loading problems (@mkasztelnik)
- OFF viewer's height in pipeline's compare mode takes half of the available width (@dharezlak)
- Patient case_number is checked for unsafe characters (@Nuanda)

### Deprecated

### Removed

### Fixed
- Patient left menu focus when showing patient pipeline computation (@mkasztelnik)
- Avoid n+1 queries in patient view (@mkasztelnik)
- Disable turbolinks in links to cloud view (turbolinks does not work well with GWT) (@mkasztelnik)
- Fix random failing test connected with html escaping user name in generated emails (@mkasztelnik)
- Fix content type mismatch for file stage out (@mkasztelnik)
- Turn on `files` integration tests (@mkasztelnik)
- Fix missing tooltip messages for queued computation state (@mkasztelnik)
- Preventing WebDAV folder creation for patients with incorrect case_number (@Nuanda)

### Security

## 0.5.0

### Added
- Pipelines have own DataFiles which represent produced results (@Nuanda)
- Pipelines comparison view which present differences between files of two Pipelines (@Nuanda)
- Segmentation output is unzipped into pipeline directory (@amber7b, @mkasztelnik)
- Store in FileStore heart model computation PNG results (@mkasztelnik).
- Integration tests (tag "files") are run by GitlabCI (@mkasztelnik)

### Changed
- File browser template for multiple embed mode created (@dharezlak)
- WebDAV synchronisation takes care for pipeline-related and patient input files (@Nuanda)
- Computations are executed in the pipeline scope (@mkasztelnik)
- Move FileStore configuration into one place (@mkasztelnik)
- Make patient `case_number` factory field unique (@mkasztelnik)
- Redirect user back to previous page after proxy is regenerated successfully (@mkasztelnik)
- Prefix is removed from segmentation outputs (@mkasztelnik)
- Show compare two pipelines button only when there is more than on pipeline (@mkasztelnik)

### Deprecated

### Removed
- DataFile#handle removed since it is not going to be used anymore (@Nuanda)

### Fixed
- Policy management API handles paths with escaped characters well and limits path scope to a single service (@dharezlak)
- Move and copy policy API calls handle well resources with escaped characters (@dharezlak)
- Copy and move destinations for policy management API treated as pretty paths for proper processing (@dharezlak)
- JS resources required for the OFF viewer are loaded in the file browser direct embed mode (@dharezlak)
- Resource pretty path decodes and encodes values according to URI restrictions (@dharezlak)
- Local path exclusion validation query fixed (@ddharezlak)
- Proxy warning is shown only for active Rimrock computations (@mkasztelnik)
- Correct computation tooltip text on pipelines list (@mkasztelnik)
- When removing policies via API access method existence check is scoped to a given service (@dharezlak)
- Set Rimrock computation job id to nil while restarting computation (@mkasztelnik)
- Show missing patient outputs on pipeline diff view (@mkasztelnik)
- Path processing fixed for policy move/copy operations invoked via API (@dharezlak)
- Set correct order for pipelines computations (@mkasztelnik)

### Security

## 0.4.4

### Changed
- JWT token parameter name changed to access_token for the data sets subpage request URL (@dharezlak)

## 0.4.3

### Fixed
- JWT token passed as a URL query parameter for the data sets subpage (@dharezlak)

## 0.4.2

### Changed
- JWT token structure description updated (information about `sub` record)
  in documentation (@mkasztelnik)

## 0.4.1

### Changed
- `sub` changed from integer into string (which is required by specification) (@mkasztelnik)

## 0.4.0

### Added
- Basic rack-attack configuration (@mkasztelnik)
- Patient pipelines (@mkasztelnik)
- Patient/Pipeline file store structure is created while creating/destroying
  patient/pipeline (@mkasztelnik)
- Segmentation patient case pipeline step (@tbartynski)
- User id was added into JWT token using `sub` key (@mkasztelnik)

### Changed
- Update rubocop into 0.47.1, fix new discovered offenses (@mkasztelnik)
- JWT token expiration time extended to 6 hours (@mkasztelnik)
- Change zeroclipboard into clipboard.js because support for flash is dropped (@mkasztelnik)
- Factories fields which should be unique use unique Faker methods (@mkasztelnik)
- Simplify Webdav operations for FileStore and OwnCloud (@mkasztelnik)

### Deprecated

### Removed
- PLGrid left menu removed since we are not showing any item there (@mkasztelnik)
- PLGrid patient data synchronizer removed. FileStore is the only supported backend (@mkasztelnik)

### Fixed
- Left menu can be scrolled when high is small (@mkasztelnik)
- Policy API filters policies according to the service identified by the passed id (@dharezlak)
- A 404 error code is returned instead of the 500 code when copying/moving policy
  for a non-existent source policy (@dharezlak)
- All user groups assignments are removed while user is deleted from the system (@mkasztelnik)

### Security

## 0.3.4

### Changed
- Default Patient Case File Synchronizer changed into WebDav (@mkasztelnik)

## 0.3.3

### Fixed
- Data sets page url can be overwritten with an environment property (@dharezlak)


## 0.3.2

### Fixed

- Fixed pushing tag into production from different branch than master (@mkasztelnik)


## 0.3.1

### Fixed

- Policy API filters policies according to the service identified by the passed id (@dharezlak)


## 0.3.0

### Added
- PLGrid proxy details shown in the profile view, warning shown when proxy is
  outdated while active computations are present (@mkasztelnik)
- Support for running specs with JS support (@mkasztelnik)
- When a computation finishes the patient view is automatically reloaded in order
  to show the user the latest files produced by the computation (@Nuanda)
- OD Heart model is now incorporated in the patient case pipeline (@Nuanda)
- Show alert when unable to update patient files or run computations
  because PLGrid proxy is outdated (@mkasztelnik)
- User with active computations is notified (via email) while proxy expired (@mkasztelnik)
- Users management view redesigned, added possibility to remove user by admin (@mkasztelnik)
- Set plgrid login in OpenId request while regenerating proxy certificate (@mkasztelnik)
- Long living JWT tokens can be generated using internal API (@mkasztelnik)
- Resource paths support wildcard characters through UI and API (@dharezlak)
- User can download patient case computation stdout and stderr (@mkasztelnik)
- Data sets view from an external server was integrated as an iframe (@dharezlak)

### Changed
- Make jwt pem path configurable though system variable (@mkasztelnik)
- Externalize JWT token generation from user into separate class (@mkasztelnik)
- Make PDP URI and access method case insensitive (@mkasztelnik)
- Improve service URL form placeholder (@mkasztelnik)
- Externalize PLGrid grant id into configuration file (@mkasztelnik)
- Rename `User.with_active_computations` into `User.with_submitted_computations` (@mkasztelnik)
- Corrected SMTP config to include Auth support (@jmeizner)
- Updated PDP and Services documentation (@jmeizner)
- Update rails into 5.0.2 and other dependencies (@mkasztelnik)
- Make Computation a base class for more specialized classes (@tomek.bartynski)
- Introduced WebdavComputation and RimrockComputation that inherit from Computation class (@tomek.bartynski)
- Patient Case pipeline is now hardcoded in Patient model (@tomek.bartynski)
- Implemented classes that run Blood Flow Simulation and Heart Model Computation pipeline steps (@tomek.bartynski)

### Deprecated

### Removed

### Fixed
- Correct default pundit permission denied message is returned when no custom message is defined (@mkasztelnik)
- Missing toastr Javascript map file added (@mkasztelnik)
- Show add group member and group management help only to group group owner (@mkasztelnik)
- Unify cloud resources view with other views (surrounding white box added) (@mkasztelnik)
- Fix path parsing when alias service name is used in PDP request (@mkasztelnik)
- PLGrid profile view visible only for connected accounts (@mkasztelnik)
- PDP - wildcard at the beginning and end of resource path should not be default (@mkasztelnik)

### Security


## 0.2.0

### Added
- Application version and revision in layout footer (@mkasztelnik)
- Pundit authorized error messages for groups and services (@mkasztelnik)
- Notifications are using the JS toastr library for fancier popups (@dharezlak)
- The file store component uses portal's notification system to report errors (@dharezlak)
- Service owner can manage local policies through UI (@mkasztelnik)
- Unique user name composed with full name and email (@mkasztelnik)
- Embed atmosphere UI into cloud resources section (@nowakowski)

### Changed
- Redirect status set to 302 instead of 404 (when record not found), 401 (when
  user does not have permission to perform action) to avoid ugly "You are being
  redirected" page (@mkasztelnik)
- PDP denies everything when user is not approved (@mkasztelnik)
- Add/remove group members redesigned (@mkasztelnik)
- Update rubocop and remove new offenses (@mkasztelnik)
- Update project dependencies (@mkasztelnik)
- Update rubocop to 0.46.0, remove new discovered offences (@mkasztelnik)
- Update to rails 5.0.1 (@mkasztelnik)

### Deprecated

### Removed

### Fixed
- Service factory that used to randomly produce invalid objects (@tomek.bartynski)
- Edit/destroy group buttons visible only for group owners (@mkasztelnik)
- Administration side menu item displayed only if it is not empty (@tomek.bartynski)
- Corresponding resource entities are removed when policy API called with
  only a `path` param (@dharezlak)

### Security


## 0.1.0

### Added
- Basic project structure (@mkasztelnik, @dharezlak)
- Use [gentelalla](https://github.com/puikinsh/gentelella) theme (@dharezlak, @mkasztelnik)
- Integration with PLGrid openId (@mkasztelnik)
- Accepting new users by supervisor (@dharezlak)
- Policy Decision Point (PDP) REST API (@mkasztelnik)
- JWT Devise login strategy (@mkasztelnik)
- JWT configuration (@tomek.bartynski)
- Resource and permission management (@dharezlak)
- Patient case POC (@Nuanda)
- Sentry integration (@mkasztelnik)
- Get user gravatar (@mkasztelnik)
- Store PLGrid proxy in DB while logging in using PLGrid openId (@mkasztelnik)
- JWT token expiry set to 1 hour (@tomek.bartynski)
- Help pages for REST API (@mkasztelnik)
- Custom error pages (@mkasztelnik)
- Group hierarchies performance tests (@tomek.bartynski)
- Push patient case files into PLGrid using PLGData (@Nuanda)
- Use Rimrock for PLGrid job submission (@mkasztelnik)
- Approve user account after PLGrid login (@mkasztelnik)
- Asynchronous email sending (@mkasztelnik)
- Notify supervisors after new user registered (@mkasztelnik)
- Find resources using regular expressions (@dharezlak)
- Introduce service (@mkasztelnik)
- WebDav file browser (@dharezlak)
- REST interface for local resource management (@dharezlak)
- User profile page (@mkasztelnik)
- Project description (@amber7b, @mkasztelnik, @dharezlak)
- Sent confirmation email after user account is approved (@mkasztelnik)
- Setup continuous delivery (@tomek.bartynski)
- Setup rubocop (@tomek.bartynski)
- Service ownership (@Nuanda)
- Delegate user credentials in service resource management REST API (@mkasztelnik)
- Service management UI (@Nuanda, @mkasztelnik)
- Group management UI (@mkasztelnik)
- Show service token on show view (@mkasztelnik)
- Deploy to production when tag is pushed into remote git repository (@tomek.bartynski)
- Group hierarchies management UI (@mkasztelnik)
- Add new registered user into default groups (@mkasztelnik)
- Resource management REST API documentation (@dharezlak)
- Service aliases (@jmeizner)
- Issue and merge request templates (@mkasztelnik)
- Rake task for generating sample data for development purposes (@tomek.bartynski)
- Users can set Access Methods for new and existing Services (@Nuanda)
- There are global Access Methods which work for all Services (@Nuanda)
- Bullet gem warns about database queries performance problems (@tomek.bartynski)
- Omnipotent admin (@Nuanda)
- Global resource access policies management UI (@mkasztelnik)
- Additional attribute with policy proxy URL is passed to the file store browser (@dharezlak)
- Provide help panels for resource actions (@nowakowski)
- Hint regarding resource paths in global policies tab (@tomek.bartynski)
- Support path component in service uri (@tomek.bartynski)

### Changed
- Upgrade to Rails 5 (@mkasztelnik, @Nuanda)
- Left menu refactoring - not it is server side rendered (@mkasztelnik)
- Simplify login form pages using `simple_form` wrapper (@mkasztelnik)
- Resource separation into `global` and `local` (@dharezlak)
- Unify UIs for all CRUD views (@mkasztelnik)
- WebDav browser JS files obtained from a dedicated CDN (@dharezlak)
- Delete service ownership when user or service is destroyed (@mkasztelnik)
- Service views refactoring - separation for global/local policies management (@mkasztelnik, @Nuanda)
- Rewrite migrations to avoid using ActiveRecord (@amber7b)
- Increase fade out time for flash messages into 10 seconds (@mkasztelnik)
- Go to new user session path after logout (@mkasztelnik)
- Got to new user session path after logout (@mkasztelnik)
- Added a spec checking for correct removal of only policies specified by the API request parameter (@dharezlak)
- File store view uses a common layout (@dharezlak)
- Service uri must not end with a slash (@tomek.bartynski)
- Resource path must start with a slash (@tomek.bartynski)
- Removed path unification in Resource model (@tomek.bartynski)
- Update to sidekiq 4.2.2 and remove unused anymore sinatra dependency (@mkasztelnik)
- Administrator is able to see all registered services (@mkasztelnik)
- Fixed path field in a form for Resource (@tomek.bartynski)

### Deprecated

### Removed
- Remove webdav specific access methods from seeds (@mkasztelnik)

### Fixed
- Improve service URI validation (@Nuanda)
- Fix extra spaces in markdown code blocks (@mkasztelnik)
- Disable turbolinks on WebDav browser view to make GWT work (@mkasztelnik)
- Fix group validation - at last one group owner is needed (@mkasztelnik)
- Policies do not forbid access for access methods which they do not define (@Nuanda)
- Make icheck work with turbolinks (@mkasztelnik)
- Make zero clipboard work with turbolinks (@mkasztelnik)
- Don't allow to create group without group owner (@mkasztelnik)
- Show notice information to the user after new account created that account needs to
  be approved by supervisor (@mkasztelnik)
- Show `new` view instead of `edit` while creating new group and validation failed (@mkasztelnik)
- Remove n+1 query for service ownership in Services#index view (@Nuanda)
- Made it possible to navigate to Service#show with a click if a service had no name (@Nuanda)
- Content passed to the file store JS browser sanitized to prevent XSS attacks (@dharezlak)
- Turbolinks disabled directly on the Files link (@dharezlak)
- PDP returns 403 when `uri` or `access_method` query params are missing (@mkasztelnik)
- Fix missing translations on service list and service show views (@mkasztelnik, @Nuanda)
- Fix n+1 queries problems in service and group sections (@mkasztelnik)
- Check service policy only once on global policies view (@mkasztelnik)
- More advance validation for service `uri` overridden (@jmeizner)
- Policy management API documentation corrected (@dharezlak)
- Fix duplicates and missing part of `Service#show` (@jmeizner)
- Policy API uses a service reference when querying for access methods (@dharezlak)

### Security<|MERGE_RESOLUTION|>--- conflicted
+++ resolved
@@ -9,11 +9,8 @@
 ## Unreleased
 
 ### Added
-<<<<<<< HEAD
 - Patients API (@mkasztelnik)
-=======
 - Accepting `file.zip` as a correct input for segmentation (@Nuanda)
->>>>>>> b0f33d37
 
 ### Changed
 
