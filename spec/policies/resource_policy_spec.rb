--- conflicted
+++ resolved
@@ -22,8 +22,6 @@
     expect(subject.permit?('get')).to be_truthy
   end
 
-<<<<<<< HEAD
-
   it 'checks user parent group permission' do
     user = create(:user)
     create(:group, parent_group: group, users: [user])
@@ -31,12 +29,12 @@
            action: get_action, group: group, resource: resource)
 
     expect(subject.permit?(get_action.name)).to be true
-=======
+  end
+
   it 'ignore upper/lower action name case' do
     create(:user_permission,
            action: get_action, user: user, resource: resource)
 
     expect(subject.permit?('GET')).to be_truthy
->>>>>>> 5ff9bb45
   end
 end