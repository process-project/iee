--- conflicted
+++ resolved
@@ -5,37 +5,16 @@
   let(:user) { create(:user) }
   let(:service) { create(:service) }
 
-<<<<<<< HEAD
-  subject { ServicePolicy }
-
-  permissions :show?, :edit?, :update?, :destroy? do
-    it 'grants access only for owned resources' do
-      service.users << user
-      expect(subject).to permit(user, service)
-=======
   subject { described_class }
 
-  permissions :edit?, :update?, :destroy?, :view_token? do
+  permissions :show?, :edit?, :update?, :destroy?, :view_token? do
     it 'grants access for service owner' do
-      user.services << service
-
+      service.users << user
       expect(subject).to permit(user, service)
     end
 
     it 'denies access for not service owner' do
       expect(subject).to_not permit(user, service)
->>>>>>> c060327f
-    end
-  end
-
-<<<<<<< HEAD
-    it 'denies access for not owned resources' do
-      expect(subject).to_not permit(user, service)
-=======
-  permissions :show? do
-    it 'grants access for everyone' do
-      expect(subject).to permit(user, service)
->>>>>>> c060327f
     end
   end
 end