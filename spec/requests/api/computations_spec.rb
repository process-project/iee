# frozen_string_literal: true

require 'rails_helper'
require 'rspec/json_expectations'
Rails.application.load_tasks

RSpec.describe 'Computations' do
  include JsonHelpers

  context 'as logged in user' do
    let(:user) { create(:user, :approved) }

    before do
      login_as(user)
      create(:project, project_name: 'UC2')
    end

    it 'returns valid response on valid project and pipeline' do
      get api_project_pipeline_computations_path(project_id: 'UC2',
                                                 pipeline_id: 'lofar_pipeline')

      expect(response.status).to eq(200)
      expect(response_json).to include_json(Flow.flows_for(:uc2)['lofar_pipeline'])
    end

    it 'returns 404 on invalid project and valid pipeline' do
      get api_project_pipeline_computations_path(project_id: 'foobar',
                                                 pipeline_id: 'lofar_pipeline')

      expect(response.status).to eq(404)
    end

    it 'returns 404 on valid project and invalid pipeline' do
      get api_project_pipeline_computations_path(project_id: 'UC2',
                                                 pipeline_id: 'foobar')

      expect(response.status).to eq(404)
    end

    it 'returns 404 on invalid project and pipeline' do
      get api_project_pipeline_computations_path(project_id: 'foobar',
                                                 pipeline_id: 'baz')

      expect(response.status).to eq(404)
    end

<<<<<<< HEAD
    # TODO: start computations - json with chosen parameters
    it 'starts computation when JSON is proper and returns valid result' do
      post api_project_pipeline_computations_path(project_id: 'UC2',
                                                  pipeline_id: 'lofar_pipeline'),
           params: valid_computation_json,
           as: :json

      expect(response.status).to eq(200)
      expect(response_json).to eq(Pipeline.last.id)
    end

=======
>>>>>>> 0ebfb1f5
    it 'returns 404 when JSON is proper but project invalid' do
      post api_project_pipeline_computations_path(project_id: 'foo',
                                                  pipeline_id: 'lofar_pipeline'),
           params: valid_computation_json,
           as: :json

      expect(response.status).to eq(404)
    end

    it 'returns 404 when JSON is proper but pipeline invalid' do
      post api_project_pipeline_computations_path(project_id: 'UC2', pipeline_id: 'foo'),
           params: valid_computation_json,
           as: :json

      expect(response.status).to eq(404)
    end

    it 'returns 404 when JSON is proper but project and pipeline invalid' do
      post api_project_pipeline_computations_path(project_id: 'foo', pipeline_id: 'bar'),
           params: valid_computation_json,
           as: :json

      expect(response.status).to eq(404)
    end

    it 'returns 400 when JSON is invalid' do
      post api_project_pipeline_computations_path(project_id: 'UC2', pipeline_id: 'P1'),
           params: invalid_computation_json,
           as: :json

      expect(response.status).to eq(400)
    end

    it 'returns valid response on valid project, pipeline and computation' do
<<<<<<< HEAD
      id = create_testing_computation
=======
      project = Project.find_by(project_name: "UC2")
      pipeline = Pipeline.create(name: "test", flow: "lofar_pipeline", project: project, user: user)
      computation = create(:computation, pipeline_step: "test_step", status: :running, pipeline: pipeline)

      pipeline.computations = [computation]
>>>>>>> 0ebfb1f5

      get api_project_pipeline_computation_path(project_id: 'UC2',
                                                pipeline_id: 'lofar_pipeline',
                                                id: pipeline.id)

      expect(response.status).to eq(200)
      expect(response_json).to include_json(test_step: "running")
    end

    it 'returns 404 response on valid project, pipeline and invalid computation' do
      get api_project_pipeline_computation_path(project_id: 'UC2',
                                                pipeline_id: 'lofar_pipeline',
                                                id: 'foo')

      expect(response.status).to eq(404)
    end

    it 'returns 404 response on valid project, computation and invalid pipeline' do
      id = create(:pipeline).id

      get api_project_pipeline_computation_path(project_id: 'UC2',
                                                pipeline_id: 'foo',
                                                id: id)

      expect(response.status).to eq(404)
    end

    it 'returns 404 response on valid pipeline, computation and invalid project' do
      id = create(:pipeline).id
      get api_project_pipeline_computation_path(project_id: 'foo',
                                                pipeline_id: 'lofar_pipeline',
                                                id: id)

      expect(response.status).to eq(404)
    end

    it 'returns 404 response on valid pipeline and invalid project and computation' do
      get api_project_pipeline_computation_path(project_id: 'bar',
                                                pipeline_id: 'lofar_pipeline',
                                                id: 'foo')

      expect(response.status).to eq(404)
    end

    it 'returns 404 response on valid project and invalid pipeline and computation' do
      get api_project_pipeline_computation_path(project_id: 'UC2',
                                                pipeline_id: 'bar',
                                                id: 'foo')

      expect(response.status).to eq(404)
    end

    it 'returns 404 response on invalid project, pipeline and computation' do
      get api_project_pipeline_computation_path(project_id: 'baz',
                                                pipeline_id: 'bar',
                                                id: 'foo')

      expect(response.status).to eq(404)
    end

    # rubocop:disable Metrics/MethodLength
    def valid_computation_json
      {
        steps: [{
          step_name: 'lofar_step',
          parameters: {
            container_name: 'lofar/lofar_container',
            container_tag: 'latest',
            hpc: 'Prometheus',
            nodes: '1',
            cpus: '24',
            partition: 'plgrid',
            visibility_id: '1234',
            avg_freq_step: '2',
            avg_time_step: '4',
            do_demix: 't',
            demix_freq_step: '2',
            demix_time_step: '2',
            demix_sources: 'CasA',
            select_nl: 't',
            parset: 'lba_npp'
          }
        }]
      }
    end
    # rubocop:enable Metrics/MethodLength

    def invalid_computation_json
      { a: 'bar', b: 'foo', c: 3.14 }
    end
  end

  context 'as anonymous' do
    before do
      create(:project, project_name: 'UC2')
    end

    it 'returns 401 on valid project and pipeline' do
      get api_project_pipeline_computations_path(project_id: 'UC2', pipeline_id: 'lofar_pipeline')

      expect(response.status).to eq(401)
      expect(response.headers['WWW-Authenticate']).
        to eq('Bearer realm="example"')
    end

    it 'returns 401 on invalid project and valid pipeline' do
      get api_project_pipeline_computations_path(project_id: 'foobar',
                                                 pipeline_id: 'lofar_pipeline')

      expect(response.status).to eq(401)
      expect(response.headers['WWW-Authenticate']).
        to eq('Bearer realm="example"')
    end

    it 'returns 401 on valid project and invalid pipeline' do
      get api_project_pipeline_computations_path(project_id: 'UC2', pipeline_id: 'foobar')

      expect(response.status).to eq(401)
      expect(response.headers['WWW-Authenticate']).
        to eq('Bearer realm="example"')
    end

    it 'returns 401 on invalid project and pipeline' do
      get api_project_pipeline_computations_path(project_id: 'foobar', pipeline_id: 'baz')

      expect(response.status).to eq(401)
      expect(response.headers['WWW-Authenticate']).
        to eq('Bearer realm="example"')
    end
  end
end<|MERGE_RESOLUTION|>--- conflicted
+++ resolved
@@ -44,20 +44,6 @@
       expect(response.status).to eq(404)
     end
 
-<<<<<<< HEAD
-    # TODO: start computations - json with chosen parameters
-    it 'starts computation when JSON is proper and returns valid result' do
-      post api_project_pipeline_computations_path(project_id: 'UC2',
-                                                  pipeline_id: 'lofar_pipeline'),
-           params: valid_computation_json,
-           as: :json
-
-      expect(response.status).to eq(200)
-      expect(response_json).to eq(Pipeline.last.id)
-    end
-
-=======
->>>>>>> 0ebfb1f5
     it 'returns 404 when JSON is proper but project invalid' do
       post api_project_pipeline_computations_path(project_id: 'foo',
                                                   pipeline_id: 'lofar_pipeline'),
@@ -92,15 +78,11 @@
     end
 
     it 'returns valid response on valid project, pipeline and computation' do
-<<<<<<< HEAD
-      id = create_testing_computation
-=======
       project = Project.find_by(project_name: "UC2")
       pipeline = Pipeline.create(name: "test", flow: "lofar_pipeline", project: project, user: user)
       computation = create(:computation, pipeline_step: "test_step", status: :running, pipeline: pipeline)
 
       pipeline.computations = [computation]
->>>>>>> 0ebfb1f5
 
       get api_project_pipeline_computation_path(project_id: 'UC2',
                                                 pipeline_id: 'lofar_pipeline',
