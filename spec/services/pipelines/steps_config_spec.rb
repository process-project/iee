--- conflicted
+++ resolved
@@ -11,14 +11,9 @@
 
     config = described_class.new('avr_from_scan_rom').call
 
-<<<<<<< HEAD
     expect(config['rom']).to eq(tags_and_branches: versions, deployment: %w[cluster cloud])
     expect(config['segmentation']).to eq(tags_and_branches: nil, deployment: %w[cluster cloud])
-=======
-    expect(config['rom']).to eq(tags_and_branches: versions, run_modes: nil)
-    expect(config['segmentation'][:tags_and_branches]).to be_nil
     expect(config['segmentation'][:run_modes]).
-      to include('Workflow 5 (Mitral Valve TEE Segmentation)')
->>>>>>> c44fb528
+        to include('Workflow 5 (Mitral Valve TEE Segmentation)')
   end
 end