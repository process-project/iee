--- conflicted
+++ resolved
@@ -40,8 +40,16 @@
       
       expect(response.status).to eq(201)
     end
-<<<<<<< HEAD
     
+    it "should also return a 201 status code for an access method with given in capital letters" do
+      set_headers
+      
+      post :create, '{ "resource_path": "/some/path", "user": "user@host.com", "access_methods": [ "GET" ]}'
+        
+      expect(response.status).to eq(201)
+      expect(AccessPolicy.first.access_method.name).to eq("get")
+    end
+        
     it "should remove a resource when only one policy is attached to it" do
       request.headers["X-SERVICE-TOKEN"] = "random_token"
       
@@ -50,16 +58,6 @@
       expect(Resource.all.count).to eq(0)
       expect(AccessPolicy.all.count).to eq(0)
       expect(response.status).to eq(204)
-=======
-
-    it "should also return a 201 status code for an access method with given in capital letters" do
-      set_headers
-      
-      post :create, '{ "resource_path": "/some/path", "user": "user@host.com", "access_methods": [ "GET" ]}'
-        
-      expect(response.status).to eq(201)
-      expect(AccessPolicy.first.access_method.name).to eq("get")
->>>>>>> 6c07be9b
     end
   end
   
