# frozen_string_literal: true

FactoryBot.define do
  factory :pipeline do
    sequence(:name) { |n| "pipeline_#{n}" }
<<<<<<< HEAD
    flow 'avr_from_scan_rom'
    project
=======
    flow 'placeholder_pipeline'
    patient
>>>>>>> e957ba05
    user

    trait :with_computations do
      after(:build) do |pipeline|
        pipeline.steps.each { |step| step.builder_for(pipeline, {}).call }
      end
    end
  end
end<|MERGE_RESOLUTION|>--- conflicted
+++ resolved
@@ -3,13 +3,8 @@
 FactoryBot.define do
   factory :pipeline do
     sequence(:name) { |n| "pipeline_#{n}" }
-<<<<<<< HEAD
-    flow 'avr_from_scan_rom'
+    flow 'placeholder_pipeline'
     project
-=======
-    flow 'placeholder_pipeline'
-    patient
->>>>>>> e957ba05
     user
 
     trait :with_computations do
