# frozen_string_literal: true

FactoryBot.define do
  factory :computation do
    sequence(:working_directory) { |n| "working_dir_#{n}" }
    started_at { Time.current }

    user
    pipeline

    factory :webdav_computation, class: 'WebdavComputation' do
      pipeline_step 'segmentation'
      input_path { '/inputs' }
      output_path { '/outputs' }
<<<<<<< HEAD
      deployment 'service'
      script nil
=======
>>>>>>> a84895e2
    end

    factory :scripted_computation, class: 'ScriptedComputation' do
      pipeline_step '0d_models'
      input_path nil
      output_path nil
      script { 'SCRIPT' }
      tag_or_branch 'master'
      deployment 'cluster'
      revision '1234'
    end
  end
end<|MERGE_RESOLUTION|>--- conflicted
+++ resolved
@@ -12,11 +12,8 @@
       pipeline_step 'segmentation'
       input_path { '/inputs' }
       output_path { '/outputs' }
-<<<<<<< HEAD
       deployment 'service'
       script nil
-=======
->>>>>>> a84895e2
     end
 
     factory :scripted_computation, class: 'ScriptedComputation' do
