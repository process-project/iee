--- conflicted
+++ resolved
@@ -16,32 +16,20 @@
   it_behaves_like 'a pipeline step'
 
   it "runs the step only if patient's virtual model is ready" do
-<<<<<<< HEAD
-    computation = PipelineStep::BloodFlowSimulation.run(patient, user)
-=======
-    computation = Pipeline::BloodFlowSimulation.new(patient, user).run
->>>>>>> 5daba731
+    computation = PipelineStep::BloodFlowSimulation.new(patient, user).run
     expect(computation).to be_truthy
   end
 
   it "raise error if patient's virtual model is not ready yet" do
     patient.not_started!
-<<<<<<< HEAD
-    expect { PipelineStep::BloodFlowSimulation.run(patient, user) }.
-=======
-    expect { Pipeline::BloodFlowSimulation.new(patient, user).run }.
->>>>>>> 5daba731
+    expect { PipelineStep::BloodFlowSimulation.new(patient, user).run }.
       to raise_error('Virtual model must be ready to run Blood Flow Simulation')
   end
 
   it 'creates computation with script returned by generator' do
     script = 'BLOOD FLOW SCRIPT'
     allow(ScriptGenerator::BloodFlow).to receive_message_chain(:new, :call) { script }
-<<<<<<< HEAD
-    computation = PipelineStep::BloodFlowSimulation.run(patient, user)
-=======
-    computation = Pipeline::BloodFlowSimulation.new(patient, user).run
->>>>>>> 5daba731
+    computation = PipelineStep::BloodFlowSimulation.new(patient, user).run
     expect(computation.script).to eq script
   end
 end