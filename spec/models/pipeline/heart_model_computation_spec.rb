--- conflicted
+++ resolved
@@ -16,21 +16,13 @@
   it_behaves_like 'a pipeline step'
 
   it "runs the step only if patient's virtual model is ready" do
-<<<<<<< HEAD
-    computation = PipelineStep::HeartModelCalculation.run(patient, user)
-=======
-    computation = Pipeline::HeartModelCalculation.new(patient, user).run
->>>>>>> 5daba731
+    computation = PipelineStep::HeartModelCalculation.new(patient, user).run
     expect(computation).to be_truthy
   end
 
   it "raise error if patient's virtual model is not ready yet" do
     patient.not_started!
-<<<<<<< HEAD
-    expect { PipelineStep::HeartModelCalculation.run(patient, user) }.to raise_error(
-=======
-    expect { Pipeline::HeartModelCalculation.new(patient, user).run }.to raise_error(
->>>>>>> 5daba731
+    expect { PipelineStep::HeartModelCalculation.new(patient, user).run }.to raise_error(
       'Heart Model Computation can be run after parameter estimation'
     )
   end
@@ -38,11 +30,7 @@
   it 'creates computation with script returned by generator' do
     script = 'HEART MODEL SCRIPT'
     allow(ScriptGenerator::HeartModel).to receive_message_chain(:new, :call) { script }
-<<<<<<< HEAD
-    computation = PipelineStep::HeartModelCalculation.run(patient, user)
-=======
-    computation = Pipeline::HeartModelCalculation.new(patient, user).run
->>>>>>> 5daba731
+    computation = PipelineStep::HeartModelCalculation.new(patient, user).run
     expect(computation.script).to eq script
   end
 end