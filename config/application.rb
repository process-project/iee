require File.expand_path('../boot', __FILE__)

require "rails"
# Pick the frameworks you want:
require "active_model/railtie"
require "active_job/railtie"
require "active_record/railtie"
require "action_controller/railtie"
require "action_mailer/railtie"
require "action_view/railtie"
require "sprockets/railtie"
#require "rails/test_unit/railtie" #rspec used instead

# Require the gems listed in Gemfile, including any gems
# you've limited to :test, :development, or :production.
Bundler.require(*Rails.groups)

module Vapor
  class Application < Rails::Application
    # Settings in config/environments/* take precedence over those specified here.
    # Application configuration should go into files in config/initializers
    # -- all .rb files in that directory are automatically loaded.

    # Set Time.zone default to the specified zone and make Active Record auto-convert to this zone.
    # Run "rake -D time" for a list of tasks for finding time zone names. Default is UTC.
    # config.time_zone = 'Central Time (US & Canada)'

    # The default locale is :en and all translations from config/locales/*.rb,yml are auto loaded.
    # config.i18n.load_path += Dir[Rails.root.join('my', 'locales', '*.{rb,yml}').to_s]
    # config.i18n.default_locale = :de

    # Do not swallow errors in after_commit/after_rollback callbacks.
    config.active_record.raise_in_transactional_callbacks = true
<<<<<<< HEAD
    
    # Separate controller helpers to avoid conflicts
    config.action_controller.include_all_helpers = false
=======

    config.constants = config_for(:application)

    config.jwt_key =
      OpenSSL::PKey::EC.new(File.read(config.constants['jwt']['key']))
    config.jwt_key_algorithm = config.constants['jwt']['key_algorithm']
>>>>>>> 82a18636
  end
end<|MERGE_RESOLUTION|>--- conflicted
+++ resolved
@@ -31,17 +31,14 @@
 
     # Do not swallow errors in after_commit/after_rollback callbacks.
     config.active_record.raise_in_transactional_callbacks = true
-<<<<<<< HEAD
     
     # Separate controller helpers to avoid conflicts
     config.action_controller.include_all_helpers = false
-=======
 
     config.constants = config_for(:application)
 
     config.jwt_key =
       OpenSSL::PKey::EC.new(File.read(config.constants['jwt']['key']))
     config.jwt_key_algorithm = config.constants['jwt']['key_algorithm']
->>>>>>> 82a18636
   end
 end