en:
  helpers:
    submit:
      service:
        create: Register this service
  simple_form:
    "yes": 'Yes'
    "no": 'No'
    required:
      text: 'required'
      mark: '*'
      # You can uncomment the line below if you need to overwrite the whole required html.
      # When using html, text and mark won't be used.
      # html: '<abbr title="required">*</abbr>'
    error_notification:
      default_message: "Please review the problems below:"
    labels:
      patient:
        case_number: Case number
      user:
        plgrid_login: PLGrid user login
      service:
        name: Service name
        uri: Service access URL
<<<<<<< HEAD
        token: Service secret token
=======
        uri_aliases: URL Aliases
>>>>>>> 2949ab86
      group:
        name: Group name
        member_ids: Group members
        owner_ids: Group owners
        children: Directly included groups
        parents: Directly included in groups
        ancestors: All included groups
        offspring: All groups where this group is included
        all_users: All group members
        default: All new registered users will be added to this group

    placeholders:
      patient:
        case_number: The unique EurValve identification
      service:
        name: Please use a short name recognizable for other project members
        uri: "e.g. https://files.eurvalve.eu/"
    hints:
      user:
        current_password: You must provide your current password in order to change it.
    # Examples
    # labels:
    #   defaults:
    #     password: 'Password'
    #   user:
    #     new:
    #       email: 'E-mail to sign in.'
    #     edit:
    #       email: 'E-mail.'
    # hints:
    #   defaults:
    #     username: 'User name to sign in.'
    #     password: 'No special characters, please.'
    # include_blanks:
    #   defaults:
    #     age: 'Rather not say'
    # prompts:
    #   defaults:
    #     age: 'Select your age'<|MERGE_RESOLUTION|>--- conflicted
+++ resolved
@@ -22,11 +22,8 @@
       service:
         name: Service name
         uri: Service access URL
-<<<<<<< HEAD
         token: Service secret token
-=======
         uri_aliases: URL Aliases
->>>>>>> 2949ab86
       group:
         name: Group name
         member_ids: Group members
