en:
  helpers:
    submit:
      service:
        create: Register this service
      user_group:
        create: Add users to group
      resource_manager:
        create: Add manager
      pipeline:
        create: Set up new pipeline
  simple_form:
    "yes": 'Yes'
    "no": 'No'
    required:
      text: 'required'
      mark: '*'
      # You can uncomment the line below if you need to overwrite the whole required html.
      # When using html, text and mark won't be used.
      # html: '<abbr title="required">*</abbr>'
    error_notification:
      default_message: "Please review the problems below:"
    labels:
      patient:
        case_number: Case number
      user:
        plgrid_login: PLGrid user login
      service:
        name: Service name
        uri: Service access URL
        user_ids: Owners
        users: Owners
        token: Service secret token
        uri_aliases: URL Aliases
        access_method_ids: Service-specific access methods
        access_methods: Service-specific access methods
      access_method:
        global: Global access methods
      group:
        name: Group name
        member_ids: Group members
        owner_ids: Group owners
        children: Directly included groups
        parents: Directly included in groups
        ancestors: All included groups
        offspring: All groups where this group is included
        all_users: All group members
        default: All new registered users will be added to this group
      resource:
        pretty_path: Path
      pipeline:
        flow: Select pipeline

    placeholders:
      patient:
        case_number: The unique EurValve identification
      service:
        name: Please use a short name recognizable for other project members
        uri: "e.g. https://files.eurvalve.eu"
    hints:
      user:
        current_password: You must provide your current password in order to change it.
      service:
        access_methods: |
          Please provide access method names, separated with a comma.
          The following global access methods are available: %{globals}. You don't need
          to add them here in order to be able to define access policies for these
          global methods.
      resource:
        pretty_path: |
          Path must start with '/' and will be appended to the service URL.
          It may contain a wildcard character '*' at the end to match any occurences.
    options:
      pipeline:
        flow:
          inference_variants: Inference variants
          avr_surgical_preparation: AVR surgical prep
          avr_from_scan_rom: AVR from Scan (ROM)
          avr_from_scan_cfd: AVR from Scan (CFD)
          avr_tavi_cfd: AVR/TAVI (CFD)
          avr_valve_selection: AVR Valve selection
          avr_intervention_timing: AVR Intervention Timing
          av_classification: AV Classification
          avr_risk_benefit: AVR Risk/Benefit
          prosthetic_angle_tilt: Prosthetic angle/tilt
          avr_long_term_post_op: AVR long term post-op
          mvr_from_scan_rom: MVR from scan (ROM)
<<<<<<< HEAD
          not_used_steps: Additional computations
          cloud_test: Sample cloud-based pipeline
=======
          unused_steps: Additional computations
>>>>>>> c44fb528
    # Examples
    # labels:
    #   defaults:
    #     password: 'Password'
    #   user:
    #     new:
    #       email: 'E-mail to sign in.'
    #     edit:
    #       email: 'E-mail.'
    # hints:
    #   defaults:
    #     username: 'User name to sign in.'
    #     password: 'No special characters, please.'
    # include_blanks:
    #   defaults:
    #     age: 'Rather not say'
    # prompts:
    #   defaults:
    #     age: 'Select your age'<|MERGE_RESOLUTION|>--- conflicted
+++ resolved
@@ -85,12 +85,8 @@
           prosthetic_angle_tilt: Prosthetic angle/tilt
           avr_long_term_post_op: AVR long term post-op
           mvr_from_scan_rom: MVR from scan (ROM)
-<<<<<<< HEAD
-          not_used_steps: Additional computations
+          unused_steps: Additional computations
           cloud_test: Sample cloud-based pipeline
-=======
-          unused_steps: Additional computations
->>>>>>> c44fb528
     # Examples
     # labels:
     #   defaults:
