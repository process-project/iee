en:
  title: EurValve Portal
  rights: ©2016 All Rights Reserved.
  login_form: Login form
  first_name: Name
  last_name: Surname
  email: Email
  password: Password
  remember_me: Remember me
  login: Log in
  forgot: Forgot your password?
  login_with: Log in with
  connect_to_plgrid: Connect to PLGrid
  new_to_site: New to site?
  create_account: Create account
  registration_form: Registration form
  confirmation_password: Password confirmation
  register: Register
  cancel: Cancel
  already_registered: Already registered?
  forgot_password_form: Forgot password?
  submit_forgot_password: Send me reset password instructions
  go_back: Go back to
  change_password_form: Change password
  change_password_submit: Change
  password_hint: '%{length} characters minimum'
  token_expired: Change password token has expired. Please request a new one
  token_expired_link: here.
  new_password: New password
  new_password_confirmation: New password confirmation
  edit_form: Edit %{who}
  account_confirmation: 'Currently waiting confirmation for: %{email}'
  password_leave_blank: leave it blank if you don't want to change it
  current_password: Current password
  current_password_hint: we need your current password to confirm your changes
  edit_registration_submit: Update
  remove_account: Remove account
  are_you_sure: Are you sure?
  go_back: Go back
  dice: Dice Team
  by: by
  logout: Logout
  profile: Profile
  settings: Settings
  user_confirmation: User confirmation
  not_confirmed_users: Users to be confirmed
  confirmed_users: Confirmed users
  no_users: No users
  approve_all: Approve all
  approve: Approve
  block_all: Block all
  block: Block
  user_approved: User %{email} has been successfully approved
  user_blocked: User %{email} has been blocked
  cannot_block_itself: You cannot block your own account
  all_approved: All pending users have been approved
  all_blocked: All non-supervisor and non-admin accounts have been blocked
  restricted_to_supervisors: Only supervisors can perform this action
  plgrid: PLGrid
  administration: Administration
  resources: Web resources
  no_resources: No web resources
  resource_name: Resource name
  resource_uri: Resource URI
  new_resource_title: Create new resource
  new_permission_submit: Add permission
  new_resource_form: New web resource
  remove_resource_title: Remove this resource
  edit_permissions_title: Edit permissions
  edit_resource_form: Edit resource
  user_resource_permissions: Permissions for user
  group_resource_permissions: Permissions for group
  resource_not_found: Resource could not be found
  no_user_permissions: No user permissions were set
  no_group_permissions: No group permissions were set
  select_user: Select user
  select_group: Select group
  permissions: "%{name} (%{uri})"
  add_permission: Add new permission
  user_or_group: Pick user or group
  either_user_or_group: Either user or group has to be chosen
  missing_action: Action has to be chosen
  new_resource_submit: Create resource
<<<<<<< HEAD
  manage_permissions: Manage permissions of your web resource
  permissions_list: List of permissions
  back_to_resources: Go back to the resource list
  pick_user: Pick user
  pick_group: Pick group
  pick_action: Pick action
  new_resource_subtitle: Create new web resource
=======
  welcome: Welcome,
>>>>>>> d74f0c6e
<|MERGE_RESOLUTION|>--- conflicted
+++ resolved
@@ -81,7 +81,6 @@
   either_user_or_group: Either user or group has to be chosen
   missing_action: Action has to be chosen
   new_resource_submit: Create resource
-<<<<<<< HEAD
   manage_permissions: Manage permissions of your web resource
   permissions_list: List of permissions
   back_to_resources: Go back to the resource list
@@ -89,6 +88,4 @@
   pick_group: Pick group
   pick_action: Pick action
   new_resource_subtitle: Create new web resource
-=======
-  welcome: Welcome,
->>>>>>> d74f0c6e
+  welcome: Welcome,