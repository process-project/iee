--- conflicted
+++ resolved
@@ -150,10 +150,7 @@
       aborted: Lufthansa container computation was aborted by the pipeline owner
       start_automatic: Save Lufthansa container computation version
       start_manual: Start Lufthansa container computation computation
-<<<<<<< HEAD
       restart_automatic: Restart computation
-      restart_manual: Restart Lufthansa container computation
-=======
       restart_manual: Restart Lufthansa container computation
     staging_in_step:
       title: Staging in computation
@@ -171,5 +168,4 @@
       start_automatic: Save staging in computation version
       start_manual: Start staging in computation computation
       restart_manual: Restart staging in computation
-      restart_automatic: Restart staging in computation
->>>>>>> 4ac67f9a
+      restart_automatic: Restart staging in computation