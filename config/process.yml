defaults: &defaults
  rimrock:
    url: https://submit.plgrid.pl
    host: prometheus.cyfronet.pl
    tag: vapor
  cloudify:
    url: https://147.213.76.124/api/v3.1
    user: admin
    password: zAv1Y0KXC0VZ
    blueprint: compute-blueprint-beta
    iee_deployment_name: iee_deployment
    app_workflow_name: execute_operation
<<<<<<< HEAD
  grant_id: plgprocess3
  gpu_grant_id: <%= ENV['GPU_GRANT_ID'] || 'process2gpu' %>
=======
  grant_id: <%= ENV['GRANT_ID'] || 'plgprocess3' %>
  gpu_grant_id: <%= ENV['GPU_GRANT_ID'] || 'plgprocess3' %>
>>>>>>> c547b81b
  git_download_key: <%= ENV['PIPELINE_SSH_KEY'] %>
  staging:
    infra_host: 'http://lobcder.process-project.eu'
    infra_port: '30000'
    infra_path: '/api/v1/infrastructure'
    infra_token_header: 'x-access-token'
    uc1_infra_token:  <%= ENV['UC1_INFRA_TOKEN'] %>
    uc2_infra_token:  <%= ENV['UC2_INFRA_TOKEN'] %>
    uc4_infra_token:  <%= ENV['UC4_INFRA_TOKEN'] %>
    uc5_infra_token:  <%= ENV['UC5_INFRA_TOKEN'] %>
    staging_secret: <%= ENV['STAGING_SECRET'] %>
    folders_path: '/api/v1/folders'
    list_path: '/api/v1/list'
    copy_path: '/api/v1/copy'
    move_path: '/api/v1/move'
    status_path: '/api/v1/status'
    mkdir_path: '/api/v1/mkdir'
    rm_path: '/api/v1/remove'

  rest:
    host: 'https://gar.mnm-team.org'
    port: '5000'
    job_submission_path: '/submit/'
    job_status_path: '/status/'
development:
  <<: *defaults

test:
  <<: *defaults
  git_download_key: <%= Rails.root.join('spec', 'support', 'data_files', 'ssh_key') %>

production:
  <<: *defaults<|MERGE_RESOLUTION|>--- conflicted
+++ resolved
@@ -10,13 +10,8 @@
     blueprint: compute-blueprint-beta
     iee_deployment_name: iee_deployment
     app_workflow_name: execute_operation
-<<<<<<< HEAD
-  grant_id: plgprocess3
-  gpu_grant_id: <%= ENV['GPU_GRANT_ID'] || 'process2gpu' %>
-=======
   grant_id: <%= ENV['GRANT_ID'] || 'plgprocess3' %>
   gpu_grant_id: <%= ENV['GPU_GRANT_ID'] || 'plgprocess3' %>
->>>>>>> c547b81b
   git_download_key: <%= ENV['PIPELINE_SSH_KEY'] %>
   staging:
     infra_host: 'http://lobcder.process-project.eu'
