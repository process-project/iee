--- conflicted
+++ resolved
@@ -6,15 +6,9 @@
     issuer: 'EurValve Portal'
   redis_url: <%= ENV['REDIS_URL'] || 'redis://localhost:6379' %>
   file_store:
-<<<<<<< HEAD
-    web_dav_base_url: "https://files.valve.cyfronet.pl"
-    web_dav_base_path: "/webdav"
-    web_dav_policy_proxy_path: "/portal-proxy"
-=======
     web_dav_base_url: <%= ENV['WEB_DAV_BASE_URL'] || 'https://files.valve.cyfronet.pl' %>
     web_dav_base_path: '/webdav'
     web_dav_policy_proxy_path: '/portal-proxy'
->>>>>>> 35e0b5f8
 
 development:
   <<: *defaults
